//! Defines proof specs, which encode the structure of proofs

use ibc_primitives::prelude::*;
use ibc_proto::ics23::{InnerSpec as RawInnerSpec, LeafOp as RawLeafOp, ProofSpec as RawProofSpec};

use crate::error::CommitmentError;
/// An array of proof specifications.
///
/// This type encapsulates different types of proof specifications, mostly predefined, e.g., for
/// Cosmos-SDK.
#[cfg_attr(feature = "serde", derive(serde::Serialize, serde::Deserialize))]
#[derive(Clone, Debug, PartialEq)]
pub struct ProofSpecs(Vec<ProofSpec>);

impl ProofSpecs {
    /// Returns the specification for Cosmos-SDK proofs
    pub fn cosmos() -> Self {
        vec![
            ics23::iavl_spec(),       // Format of proofs-iavl (iavl merkle proofs)
            ics23::tendermint_spec(), // Format of proofs-tendermint (crypto/ merkle SimpleProof)
        ]
        .try_into()
        .expect("should convert successfully")
    }

    pub fn is_empty(&self) -> bool {
        self.0.is_empty()
    }

    pub fn validate(&self) -> Result<(), CommitmentError> {
        if self.is_empty() {
            return Err(CommitmentError::EmptyProofSpecs);
        }
        for proof_spec in &self.0 {
            // A non-positive `min_depth` or `max_depth` indicates no limit on the respective bound.
            // Both positive `min_depth` and `max_depth` can be specified. However, in this case,
            //  `max_depth` must be greater than `min_depth` to ensure a valid range.
            if 0 < proof_spec.0.min_depth
                && 0 < proof_spec.0.max_depth
                && proof_spec.0.max_depth < proof_spec.0.min_depth
            {
                return Err(CommitmentError::InvalidDepthRange(
                    proof_spec.0.min_depth,
                    proof_spec.0.max_depth,
                ));
            }
        }
        Ok(())
    }
}

impl TryFrom<Vec<RawProofSpec>> for ProofSpecs {
    type Error = CommitmentError;
    fn try_from(ics23_specs: Vec<RawProofSpec>) -> Result<Self, CommitmentError> {
<<<<<<< HEAD
        let specs = ics23_specs
            .into_iter()
            .map(ProofSpec::try_from)
            .collect::<Result<Vec<_>, _>>()?;
        Ok(Self(specs))
=======
        ics23_specs.into_iter().map(ProofSpec::try_from).collect::<Result<Vec<_>, _>>().map(Self)
>>>>>>> 206c3661
    }
}

impl From<ProofSpecs> for Vec<RawProofSpec> {
    fn from(specs: ProofSpecs) -> Self {
        specs.0.into_iter().map(Into::into).collect()
    }
}

#[cfg_attr(feature = "serde", derive(serde::Serialize, serde::Deserialize))]
#[derive(Clone, Debug, PartialEq)]
struct ProofSpec(RawProofSpec);

impl TryFrom<RawProofSpec> for ProofSpec {
    type Error = CommitmentError;
    fn try_from(spec: RawProofSpec) -> Result<Self, CommitmentError> {
        // A non-positive `min_depth` or `max_depth` indicates no limit on the respective bound.
        // Both positive `min_depth` and `max_depth` can be specified. However, in that case,
        //  `max_depth` must be greater than or equal to `min_depth` to ensure a valid range.
        if 0 < spec.min_depth && 0 < spec.max_depth && spec.max_depth < spec.min_depth {
            return Err(CommitmentError::InvalidDepthRange(
                spec.min_depth,
                spec.max_depth,
            ));
        }

        let leaf_spec = spec.leaf_spec.map(LeafOp::from).map(|lop| lop.0);
        let inner_spec = spec
            .inner_spec
            .map(InnerSpec::try_from)
            .transpose()?
            .map(|ispec| ispec.0);

        Ok(Self(RawProofSpec {
            leaf_spec,
            inner_spec,
            max_depth: spec.max_depth,
            min_depth: spec.min_depth,
            prehash_key_before_comparison: spec.prehash_key_before_comparison,
        }))
    }
}

impl From<ProofSpec> for RawProofSpec {
    fn from(spec: ProofSpec) -> Self {
        let spec = spec.0;
        RawProofSpec {
            leaf_spec: spec.leaf_spec.map(|lop| LeafOp(lop).into()),
            inner_spec: spec.inner_spec.map(|ispec| InnerSpec(ispec).into()),
            max_depth: spec.max_depth,
            min_depth: spec.min_depth,
            prehash_key_before_comparison: spec.prehash_key_before_comparison,
        }
    }
}

#[cfg_attr(feature = "serde", derive(serde::Serialize, serde::Deserialize))]
#[derive(Clone, Debug, PartialEq)]
struct LeafOp(RawLeafOp);

impl From<RawLeafOp> for LeafOp {
    fn from(leaf_op: RawLeafOp) -> Self {
        Self(RawLeafOp {
            hash: leaf_op.hash,
            prehash_key: leaf_op.prehash_key,
            prehash_value: leaf_op.prehash_value,
            length: leaf_op.length,
            prefix: leaf_op.prefix,
        })
    }
}

impl From<LeafOp> for RawLeafOp {
    fn from(leaf_op: LeafOp) -> Self {
        let leaf_op = leaf_op.0;
        RawLeafOp {
            hash: leaf_op.hash,
            prehash_key: leaf_op.prehash_key,
            prehash_value: leaf_op.prehash_value,
            length: leaf_op.length,
            prefix: leaf_op.prefix,
        }
    }
}

#[cfg_attr(feature = "serde", derive(serde::Serialize, serde::Deserialize))]
#[derive(Clone, Debug, PartialEq)]
struct InnerSpec(RawInnerSpec);

impl TryFrom<RawInnerSpec> for InnerSpec {
    type Error = CommitmentError;
    fn try_from(inner_spec: RawInnerSpec) -> Result<Self, CommitmentError> {
        if inner_spec.child_size <= 0 {
            return Err(CommitmentError::InvalidChildSize(inner_spec.child_size));
        }

        // ensure that min_prefix_length and max_prefix_length are non-negative integers.
        if inner_spec.max_prefix_length < inner_spec.min_prefix_length
            || inner_spec.min_prefix_length < 0
            || inner_spec.max_prefix_length < 0
        {
            return Err(CommitmentError::InvalidPrefixLengthRange(
                inner_spec.min_prefix_length,
                inner_spec.max_prefix_length,
            ));
        }

        Ok(Self(RawInnerSpec {
            child_order: inner_spec.child_order,
            child_size: inner_spec.child_size,
            min_prefix_length: inner_spec.min_prefix_length,
            max_prefix_length: inner_spec.max_prefix_length,
            empty_child: inner_spec.empty_child,
            hash: inner_spec.hash,
        }))
    }
}

impl From<InnerSpec> for RawInnerSpec {
    fn from(inner_spec: InnerSpec) -> Self {
        let inner_spec = inner_spec.0;
        RawInnerSpec {
            child_order: inner_spec.child_order,
            child_size: inner_spec.child_size,
            min_prefix_length: inner_spec.min_prefix_length,
            max_prefix_length: inner_spec.max_prefix_length,
            empty_child: inner_spec.empty_child,
            hash: inner_spec.hash,
        }
    }
}

#[cfg(test)]
mod tests {
    use ibc_proto::ics23::{InnerSpec as RawInnerSpec, ProofSpec as RawProofSpec};
    use rstest::rstest;

    use super::*;

    fn mock_raw_proof_spec(min_depth: i32, max_depth: i32) -> RawProofSpec {
        RawProofSpec {
            leaf_spec: None,
            inner_spec: None,
            max_depth,
            min_depth,
            prehash_key_before_comparison: false,
        }
    }

    fn mock_inner_spec(min_prefix_length: i32, max_prefix_length: i32) -> RawInnerSpec {
        RawInnerSpec {
            child_order: vec![1],
            child_size: 2,
            min_prefix_length,
            max_prefix_length,
            empty_child: vec![],
            hash: 1,
        }
    }

    #[rstest]
    #[case(5, 6)]
    #[case(-3,3)]
    #[case(2,-6)]
    #[case(-2,-6)]
    #[case(-6,-2)]
    fn test_proof_specs_try_from_ok(#[case] min_depth: i32, #[case] max_depth: i32) {
        assert!(ProofSpec::try_from(mock_raw_proof_spec(min_depth, max_depth)).is_ok())
    }

    #[rstest]
    #[case(5, 3)]
    fn test_proof_specs_try_from_err(#[case] min_depth: i32, #[case] max_depth: i32) {
        assert!(ProofSpec::try_from(mock_raw_proof_spec(min_depth, max_depth)).is_err())
    }

    #[rstest]
    #[case(1, 2)]
    fn test_inner_specs_try_from_ok(
        #[case] min_prefix_length: i32,
        #[case] max_prefix_length: i32,
    ) {
        assert!(InnerSpec::try_from(mock_inner_spec(min_prefix_length, max_prefix_length)).is_ok())
    }

    #[rstest]
    #[case(2, 1)]
    #[case(-2,1)]
    #[case(2,-1)]
    #[case(-2,-1)]
    #[case(-1,-2)]
    fn test_inner_specs_try_from_err(
        #[case] min_prefix_length: i32,
        #[case] max_prefix_length: i32,
    ) {
        assert!(InnerSpec::try_from(mock_inner_spec(min_prefix_length, max_prefix_length)).is_err())
    }
}<|MERGE_RESOLUTION|>--- conflicted
+++ resolved
@@ -52,15 +52,11 @@
 impl TryFrom<Vec<RawProofSpec>> for ProofSpecs {
     type Error = CommitmentError;
     fn try_from(ics23_specs: Vec<RawProofSpec>) -> Result<Self, CommitmentError> {
-<<<<<<< HEAD
-        let specs = ics23_specs
+        ics23_specs
             .into_iter()
             .map(ProofSpec::try_from)
-            .collect::<Result<Vec<_>, _>>()?;
-        Ok(Self(specs))
-=======
-        ics23_specs.into_iter().map(ProofSpec::try_from).collect::<Result<Vec<_>, _>>().map(Self)
->>>>>>> 206c3661
+            .collect::<Result<Vec<_>, _>>()
+            .map(Self)
     }
 }
 
