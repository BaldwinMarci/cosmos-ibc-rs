--- conflicted
+++ resolved
@@ -86,18 +86,6 @@
 ibc-core-router     = { version = "0.47.0", path = "./crates/ibc-core/ics26-routing", default-features = false }
 ibc-app-transfer    = { version = "0.47.0", path = "./crates/ibc-apps/ics20-transfer", default-features = false }
 
-<<<<<<< HEAD
-ibc-core-client-context     = { version = "0.47.0", path = "./crates/ibc-core/ics02-client/context", default-features = false }
-ibc-core-client-types       = { version = "0.47.0", path = "./crates/ibc-core/ics02-client/types", default-features = false }
-ibc-core-channel-types      = { version = "0.47.0", path = "./crates/ibc-core/ics04-channel/types", default-features = false }
-ibc-core-connection-types   = { version = "0.47.0", path = "./crates/ibc-core/ics03-connection/types", default-features = false }
-ibc-core-commitment-types   = { version = "0.47.0", path = "./crates/ibc-core/ics23-commitment/types", default-features = false }
-ibc-core-host-types         = { version = "0.47.0", path = "./crates/ibc-core/ics24-host/types", default-features = false }
-ibc-core-router-types       = { version = "0.47.0", path = "./crates/ibc-core/ics26-routing/types", default-features = false }
-ibc-core-context-types      = { version = "0.47.0", path = "./crates/ibc-core/context/types", default-features = false }
-ibc-app-transfer-types      = { version = "0.47.0", path = "./crates/ibc-apps/ics20-transfer/types", default-features = false }
-ibc-client-tendermint-types = { version = "0.47.0", path = "./crates/ibc-clients/ics07-tendermint/types", default-features = false }
-=======
 ibc-core-client-context   = { version = "0.47.0", path = "./crates/ibc-core/ics02-client/context", default-features = false }
 ibc-core-client-types     = { version = "0.47.0", path = "./crates/ibc-core/ics02-client/types", default-features = false }
 ibc-core-channel-types    = { version = "0.47.0", path = "./crates/ibc-core/ics04-channel/types", default-features = false }
@@ -108,7 +96,6 @@
 ibc-core-handler-types    = { version = "0.47.0", path = "./crates/ibc-core/ics25-handler/types", default-features = false }
 ibc-core-router-types     = { version = "0.47.0", path = "./crates/ibc-core/ics26-routing/types", default-features = false }
 ibc-app-transfer-types    = { version = "0.47.0", path = "./crates/ibc-apps/ics20-transfer/types", default-features = false }
->>>>>>> 0bf5bb88
 
 ibc-proto = { version = "0.38.0", default-features = false }
 ics23     = { version = "0.11", default-features = false }
