--- conflicted
+++ resolved
@@ -15,11 +15,7 @@
 where
     E: ExtClientExecutionContext,
     E::ClientStateRef: From<ClientStateType>,
-<<<<<<< HEAD
-    E::ConsensusStateRef: TypeCaster<ConsensusStateType, ClientError>,
-=======
     E::ConsensusStateRef: Convertible<ConsensusStateType, ClientError>,
->>>>>>> 68513d8f
 {
     fn initialise(
         &self,
@@ -95,11 +91,7 @@
 where
     E: ExtClientExecutionContext,
     E::ClientStateRef: From<ClientStateType>,
-<<<<<<< HEAD
-    E::ConsensusStateRef: TypeCaster<ConsensusStateType, ClientError>,
-=======
     E::ConsensusStateRef: Convertible<ConsensusStateType, ClientError>,
->>>>>>> 68513d8f
 {
     let host_timestamp = ExtClientValidationContext::host_timestamp(ctx)?;
     let host_height = ExtClientValidationContext::host_height(ctx)?;
@@ -144,11 +136,7 @@
 where
     E: ExtClientExecutionContext,
     E::ClientStateRef: From<ClientStateType>,
-<<<<<<< HEAD
-    E::ConsensusStateRef: TypeCaster<ConsensusStateType, ClientError>,
-=======
     E::ConsensusStateRef: Convertible<ConsensusStateType, ClientError>,
->>>>>>> 68513d8f
 {
     let header = TmHeader::try_from(header)?;
     let header_height = header.height();
@@ -247,11 +235,7 @@
 where
     E: ExtClientExecutionContext,
     E::ClientStateRef: From<ClientStateType>,
-<<<<<<< HEAD
-    E::ConsensusStateRef: TypeCaster<ConsensusStateType, ClientError>,
-=======
     E::ConsensusStateRef: Convertible<ConsensusStateType, ClientError>,
->>>>>>> 68513d8f
 {
     let mut upgraded_tm_client_state = ClientState::try_from(upgraded_client_state)?;
     let upgraded_tm_cons_state = ConsensusStateType::try_from(upgraded_consensus_state)?;
@@ -331,11 +315,7 @@
 where
     E: ClientExecutionContext + ExtClientValidationContext,
     E::ClientStateRef: From<ClientStateType>,
-<<<<<<< HEAD
-    E::ConsensusStateRef: TypeCaster<ConsensusStateType, ClientError>,
-=======
     E::ConsensusStateRef: Convertible<ConsensusStateType, ClientError>,
->>>>>>> 68513d8f
 {
     let mut heights = ctx.consensus_state_heights(client_id)?;
 
