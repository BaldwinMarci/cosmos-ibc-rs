--- conflicted
+++ resolved
@@ -89,10 +89,6 @@
         // Setting the `trusting_period` to 1 second allows the quick
         // client expiry for the tests.
         let tm_client_state: TmClientState = ClientStateConfig::builder()
-<<<<<<< HEAD
-=======
-            .chain_id(self.chain_id.clone())
->>>>>>> 67d0735d
             .trusting_period(Duration::from_secs(1))
             .build()
             .into_client_state("test-chain".parse().unwrap(), self.trusted_height)
