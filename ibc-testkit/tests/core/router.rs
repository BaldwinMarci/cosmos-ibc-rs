use core::ops::Add;

use ibc::apps::transfer::handler::send_transfer;
use ibc::apps::transfer::types::error::TokenTransferError;
use ibc::apps::transfer::types::msgs::transfer::MsgTransfer;
use ibc::apps::transfer::types::{BaseCoin, U256};
use ibc::core::channel::types::error::ChannelError;
use ibc::core::channel::types::msgs::{
    ChannelMsg, MsgAcknowledgement, MsgChannelCloseConfirm, MsgChannelCloseInit, MsgChannelOpenAck,
    MsgChannelOpenInit, MsgChannelOpenTry, MsgRecvPacket, MsgTimeoutOnClose, PacketMsg,
};
use ibc::core::channel::types::timeout::TimeoutHeight;
use ibc::core::client::types::msgs::{ClientMsg, MsgCreateClient, MsgUpdateClient};
use ibc::core::client::types::Height;
use ibc::core::connection::types::msgs::ConnectionMsg;
use ibc::core::entrypoint::dispatch;
use ibc::core::handler::types::error::ContextError;
use ibc::core::handler::types::events::{IbcEvent, MessageEvent};
use ibc::core::handler::types::msgs::MsgEnvelope;
use ibc::core::host::types::identifiers::ConnectionId;
use ibc::core::host::types::path::CommitmentPath;
use ibc::core::host::ValidationContext;
use ibc::core::primitives::prelude::*;
use ibc::core::primitives::Timestamp;
use ibc_testkit::context::MockContext;
use ibc_testkit::fixtures::applications::transfer::{
    extract_transfer_packet, MsgTransferConfig, PacketDataConfig,
};
use ibc_testkit::fixtures::core::channel::{
    dummy_raw_msg_ack_with_packet, dummy_raw_msg_chan_close_confirm, dummy_raw_msg_chan_close_init,
    dummy_raw_msg_chan_open_ack, dummy_raw_msg_chan_open_init, dummy_raw_msg_chan_open_try,
    dummy_raw_msg_recv_packet, dummy_raw_msg_timeout_on_close,
};
use ibc_testkit::fixtures::core::client::dummy_msg_upgrade_client;
use ibc_testkit::fixtures::core::connection::{
    dummy_msg_conn_open_ack, dummy_msg_conn_open_init, dummy_msg_conn_open_init_with_client_id,
    dummy_msg_conn_open_try, msg_conn_open_try_with_client_id,
};
use ibc_testkit::fixtures::core::context::TestContextConfig;
use ibc_testkit::fixtures::core::signer::dummy_account_id;
use ibc_testkit::testapp::ibc::applications::transfer::types::DummyTransferModule;
use ibc_testkit::testapp::ibc::clients::mock::client_state::MockClientState;
use ibc_testkit::testapp::ibc::clients::mock::consensus_state::MockConsensusState;
use ibc_testkit::testapp::ibc::clients::mock::header::MockHeader;
use ibc_testkit::testapp::ibc::core::router::MockRouter;
use test_log::test;

#[test]
/// These tests exercise two main paths: (1) the ability of the ICS26 routing module to dispatch
/// messages to the correct module handler, and more importantly: (2) the ability of ICS handlers
/// to work with the context and correctly store results.
fn routing_module_and_keepers() {
    #[derive(Clone, Debug)]
    enum TestMsg {
        Ics26(MsgEnvelope),
        Ics20(MsgTransfer),
    }

    impl From<MsgEnvelope> for TestMsg {
        fn from(msg: MsgEnvelope) -> Self {
            Self::Ics26(msg)
        }
    }

    impl From<MsgTransfer> for TestMsg {
        fn from(msg: MsgTransfer) -> Self {
            Self::Ics20(msg)
        }
    }

    type StateCheckFn = dyn FnOnce(&MockContext) -> bool;

    // Test parameters
    struct Test {
        name: String,
        msg: TestMsg,
        want_pass: bool,
        state_check: Option<Box<StateCheckFn>>,
    }
    let default_signer = dummy_account_id();
    let client_height = 5;
    let start_client_height = Height::new(0, client_height).unwrap();
    let update_client_height = Height::new(0, 34).unwrap();
    let update_client_height_after_send = Height::new(0, 35).unwrap();

    let update_client_height_after_second_send = Height::new(0, 36).unwrap();

    let upgrade_client_height = Height::new(1, 2).unwrap();

    let upgrade_client_height_second = Height::new(1, 1).unwrap();

    // We reuse this same context across all tests. Nothing in particular needs parametrizing.
    let mut ctx = TestContextConfig::builder()
        // a future timestamp, so that submitted packets are considered from past
        // not more than 5 secs, as later dummy_raw_msg_timeout_on_close(*, 5) is used
        .latest_timestamp(
            Timestamp::now()
                .add(core::time::Duration::from_secs(4))
                .unwrap(),
        )
        .build::<MockContext>();

    let mut router = MockRouter::new_with_transfer();

    let header = MockHeader::new(start_client_height).with_current_timestamp();

    let create_client_msg = MsgCreateClient::new(
        MockClientState::new(header).into(),
        MockConsensusState::new(header).into(),
        default_signer.clone(),
    );

    //
    // Connection handshake messages.
    //
    let msg_conn_init = dummy_msg_conn_open_init();

    let correct_msg_conn_try = dummy_msg_conn_open_try(client_height, client_height);

    // The handler will fail to process this msg because the client height is too advanced.
    let incorrect_msg_conn_try = dummy_msg_conn_open_try(client_height + 1, client_height + 1);

    let msg_conn_ack = dummy_msg_conn_open_ack(client_height, client_height);

    //
    // Channel handshake messages.
    //
    let msg_chan_init = MsgChannelOpenInit::try_from(dummy_raw_msg_chan_open_init(None)).unwrap();

    // The handler will fail to process this b/c the associated connection does not exist
    let mut incorrect_msg_chan_init = msg_chan_init.clone();
    incorrect_msg_chan_init.connection_hops_on_a = vec![ConnectionId::new(590)];

    let msg_chan_try =
        MsgChannelOpenTry::try_from(dummy_raw_msg_chan_open_try(client_height)).unwrap();

    let msg_chan_ack =
        MsgChannelOpenAck::try_from(dummy_raw_msg_chan_open_ack(client_height)).unwrap();

    let msg_chan_close_init =
        MsgChannelCloseInit::try_from(dummy_raw_msg_chan_close_init()).unwrap();

    let msg_chan_close_confirm =
        MsgChannelCloseConfirm::try_from(dummy_raw_msg_chan_close_confirm(client_height)).unwrap();

    let packet_data = PacketDataConfig::builder()
        .token(
            BaseCoin {
                denom: "uatom".parse().expect("parse denom"),
                amount: U256::from(10).into(),
            }
            .into(),
        )
        .build();

    let msg_transfer = MsgTransferConfig::builder()
        .packet_data(packet_data.clone())
        .timeout_height_on_b(TimeoutHeight::At(Height::new(0, 35).unwrap()))
        .build();

    let msg_transfer_two = MsgTransferConfig::builder()
        .packet_data(packet_data.clone())
        .timeout_height_on_b(TimeoutHeight::At(Height::new(0, 36).unwrap()))
        .build();

    let msg_transfer_no_timeout = MsgTransferConfig::builder()
        .packet_data(packet_data.clone())
        .build();

    let msg_transfer_no_timeout_or_timestamp = MsgTransferConfig::builder()
<<<<<<< HEAD
        .packet_data(packet_data)
=======
        .packet_data(packet_data.clone())
        // Timestamp::from_nanoseconds(0) and Timestamp::none() are equivalent
>>>>>>> 87ec7704
        .timeout_timestamp_on_b(Timestamp::from_nanoseconds(0).unwrap())
        .build();

    let mut msg_to_on_close =
        MsgTimeoutOnClose::try_from(dummy_raw_msg_timeout_on_close(36, 5)).unwrap();
    msg_to_on_close.packet.seq_on_a = 2.into();
    msg_to_on_close.packet.timeout_height_on_b = msg_transfer_two.timeout_height_on_b;
    msg_to_on_close.packet.timeout_timestamp_on_b = msg_transfer_two.timeout_timestamp_on_b;

    let packet_data = serde_json::to_vec(&msg_transfer_two.packet_data)
        .expect("PacketData's infallible Serialize impl failed");

    msg_to_on_close.packet.data = packet_data;

    let msg_recv_packet = MsgRecvPacket::try_from(dummy_raw_msg_recv_packet(35)).unwrap();
    let msg_ack_packet = MsgAcknowledgement::try_from(dummy_raw_msg_ack_with_packet(
        extract_transfer_packet(&msg_transfer, 1u64.into()).into(),
        35,
    ))
    .unwrap();

    // First, create a client..
    let res = dispatch(
        &mut ctx.ibc_store,
        &mut router,
        MsgEnvelope::Client(ClientMsg::CreateClient(create_client_msg.clone())),
    );

    assert!(
            res.is_ok(),
            "ICS26 routing dispatch test 'client creation' failed for message {create_client_msg:?} with result: {res:?}",
        );

    let ibc_events = ctx.get_events();

    // Figure out the ID of the client that was just created.
    assert!(matches!(
        ibc_events[0],
        IbcEvent::Message(MessageEvent::Client)
    ));
    let client_id_event = ibc_events.get(1);
    assert!(
        client_id_event.is_some(),
        "There was no event generated for client creation!"
    );
    let client_id = match client_id_event.unwrap() {
        IbcEvent::CreateClient(create_client) => create_client.client_id().clone(),
        event => panic!("unexpected IBC event: {:?}", event),
    };

    let tests: Vec<Test> = vec![
        // Test some ICS2 client functionality.
        Test {
            name: "Client update successful".to_string(),
            msg: MsgEnvelope::Client(ClientMsg::UpdateClient(MsgUpdateClient {
                client_id: client_id.clone(),
                client_message: MockHeader::new(update_client_height)
                    .with_current_timestamp()
                    .into(),
                signer: default_signer.clone(),
            }))
            .into(),
            want_pass: true,
            state_check: None,
        },
        Test {
            name: "Connection open init succeeds".to_string(),
            msg: MsgEnvelope::Connection(ConnectionMsg::OpenInit(
                dummy_msg_conn_open_init_with_client_id(msg_conn_init, client_id.clone()),
            ))
            .into(),
            want_pass: true,
            state_check: None,
        },
        Test {
            name: "Connection open try fails due to InvalidConsensusHeight (too high)".to_string(),
            msg: MsgEnvelope::Connection(ConnectionMsg::OpenTry(incorrect_msg_conn_try)).into(),
            want_pass: false,
            state_check: None,
        },
        Test {
            name: "Connection open try succeeds".to_string(),
            msg: MsgEnvelope::Connection(ConnectionMsg::OpenTry(msg_conn_open_try_with_client_id(
                correct_msg_conn_try,
                client_id.clone(),
            )))
            .into(),
            want_pass: true,
            state_check: None,
        },
        Test {
            name: "Connection open ack succeeds".to_string(),
            msg: MsgEnvelope::Connection(ConnectionMsg::OpenAck(msg_conn_ack)).into(),
            want_pass: true,
            state_check: None,
        },
        // ICS04
        Test {
            name: "Channel open init succeeds".to_string(),
            msg: MsgEnvelope::Channel(ChannelMsg::OpenInit(msg_chan_init)).into(),
            want_pass: true,
            state_check: None,
        },
        Test {
            name: "Channel open init fail due to missing connection".to_string(),
            msg: MsgEnvelope::Channel(ChannelMsg::OpenInit(incorrect_msg_chan_init)).into(),
            want_pass: false,
            state_check: None,
        },
        Test {
            name: "Channel open try succeeds".to_string(),
            msg: MsgEnvelope::Channel(ChannelMsg::OpenTry(msg_chan_try)).into(),
            want_pass: true,
            state_check: None,
        },
        Test {
            name: "Channel open ack succeeds".to_string(),
            msg: MsgEnvelope::Channel(ChannelMsg::OpenAck(msg_chan_ack)).into(),
            want_pass: true,
            state_check: None,
        },
        Test {
            name: "Packet send".to_string(),
            msg: msg_transfer.into(),
            want_pass: true,
            state_check: None,
        },
        // The client update is required in this test, because the proof associated with
        // msg_recv_packet has the same height as the packet TO height (see get_dummy_raw_msg_recv_packet)
        Test {
            name: "Client update successful #2".to_string(),
            msg: MsgEnvelope::Client(ClientMsg::UpdateClient(MsgUpdateClient {
                client_id: client_id.clone(),
                client_message: MockHeader::new(update_client_height_after_send)
                    .with_current_timestamp()
                    .into(),
                signer: default_signer.clone(),
            }))
            .into(),
            want_pass: true,
            state_check: None,
        },
        Test {
            name: "Receive packet".to_string(),
            msg: MsgEnvelope::Packet(PacketMsg::Recv(msg_recv_packet.clone())).into(),
            want_pass: true,
            state_check: None,
        },
        Test {
            name: "Re-Receive packet".to_string(),
            msg: MsgEnvelope::Packet(PacketMsg::Recv(msg_recv_packet)).into(),
            want_pass: true,
            state_check: None,
        },
        // Ack packet
        Test {
            name: "Ack packet".to_string(),
            msg: MsgEnvelope::Packet(PacketMsg::Ack(msg_ack_packet.clone())).into(),
            want_pass: true,
            state_check: Some(Box::new(move |ctx| {
                ctx.ibc_store
                    .get_packet_commitment(&CommitmentPath::new(
                        &msg_ack_packet.packet.port_id_on_a,
                        &msg_ack_packet.packet.chan_id_on_a,
                        msg_ack_packet.packet.seq_on_a,
                    ))
                    .is_err()
            })),
        },
        Test {
            name: "Packet send".to_string(),
            msg: msg_transfer_two.into(),
            want_pass: true,
            state_check: None,
        },
        Test {
            name: "Client update successful".to_string(),
            msg: MsgEnvelope::Client(ClientMsg::UpdateClient(MsgUpdateClient {
                client_id: client_id.clone(),
                client_message: MockHeader::new(update_client_height_after_second_send)
                    .with_current_timestamp()
                    .into(),
                signer: default_signer,
            }))
            .into(),
            want_pass: true,
            state_check: None,
        },
        // Timeout packets
        Test {
            name: "Transfer message no timeout".to_string(),
            msg: msg_transfer_no_timeout.into(),
            want_pass: false,
            state_check: None,
        },
        Test {
            name: "Transfer message no timeout nor timestamp".to_string(),
            msg: msg_transfer_no_timeout_or_timestamp.into(),
            want_pass: false,
            state_check: None,
        },
        //ICS04-close channel
        Test {
            name: "Channel close init succeeds".to_string(),
            msg: MsgEnvelope::Channel(ChannelMsg::CloseInit(msg_chan_close_init)).into(),
            want_pass: true,
            state_check: None,
        },
        Test {
            name: "Channel close confirm fails cause channel is already closed".to_string(),
            msg: MsgEnvelope::Channel(ChannelMsg::CloseConfirm(msg_chan_close_confirm)).into(),
            want_pass: false,
            state_check: None,
        },
        //ICS04-to_on_close
        Test {
            name: "Timeout on close".to_string(),
            msg: MsgEnvelope::Packet(PacketMsg::TimeoutOnClose(msg_to_on_close)).into(),
            want_pass: true,
            state_check: None,
        },
        Test {
            name: "Client upgrade successful".to_string(),
            msg: MsgEnvelope::Client(ClientMsg::UpgradeClient(dummy_msg_upgrade_client(
                client_id.clone(),
                upgrade_client_height,
            )))
            .into(),
            want_pass: true,
            state_check: None,
        },
        Test {
            name: "Client upgrade un-successful".to_string(),
            msg: MsgEnvelope::Client(ClientMsg::UpgradeClient(dummy_msg_upgrade_client(
                client_id,
                upgrade_client_height_second,
            )))
            .into(),
            want_pass: false,
            state_check: None,
        },
    ]
    .into_iter()
    .collect();

    for test in tests {
        let res = match test.msg.clone() {
            TestMsg::Ics26(msg) => dispatch(&mut ctx.ibc_store, &mut router, msg),
            TestMsg::Ics20(msg) => send_transfer(&mut ctx.ibc_store, &mut DummyTransferModule, msg)
                .map_err(|e: TokenTransferError| ChannelError::AppModule {
                    description: e.to_string(),
                })
                .map_err(ContextError::from),
        };

        assert_eq!(
            test.want_pass,
            res.is_ok(),
            "ICS26 routing dispatch test '{}' failed for message {:?}\nwith result: {:?}",
            test.name,
            test.msg,
            res
        );

        if let Some(state_check) = test.state_check {
            assert_eq!(
                test.want_pass,
                state_check(&ctx),
                "ICS26 routing state check '{}' failed for message {:?}\nwith result: {:?}",
                test.name,
                test.msg,
                res
            );
        }
    }
}<|MERGE_RESOLUTION|>--- conflicted
+++ resolved
@@ -168,12 +168,8 @@
         .build();
 
     let msg_transfer_no_timeout_or_timestamp = MsgTransferConfig::builder()
-<<<<<<< HEAD
         .packet_data(packet_data)
-=======
-        .packet_data(packet_data.clone())
         // Timestamp::from_nanoseconds(0) and Timestamp::none() are equivalent
->>>>>>> 87ec7704
         .timeout_timestamp_on_b(Timestamp::from_nanoseconds(0).unwrap())
         .build();
 
