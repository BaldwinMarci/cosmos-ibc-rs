use core::str::FromStr;
use core::time::Duration;

use ibc::clients::tendermint::client_state::ClientState;
use ibc::clients::tendermint::types::proto::v1::{ClientState as RawTmClientState, Fraction};
use ibc::clients::tendermint::types::{
    client_type as tm_client_type, ClientState as TmClientState, Header as TmHeader,
    Misbehaviour as TmMisbehaviour,
};
use ibc::core::client::context::client_state::{ClientStateCommon, ClientStateValidation};
use ibc::core::client::context::ClientValidationContext;
use ibc::core::client::types::msgs::{ClientMsg, MsgUpdateClient};
use ibc::core::client::types::proto::v1::Height as RawHeight;
use ibc::core::client::types::Height;
use ibc::core::commitment_types::specs::ProofSpecs;
use ibc::core::entrypoint::{execute, validate};
use ibc::core::handler::types::events::{IbcEvent, MessageEvent};
use ibc::core::handler::types::msgs::MsgEnvelope;
use ibc::core::host::types::identifiers::{ChainId, ClientId, ClientType};
use ibc::core::host::types::path::ClientConsensusStatePath;
use ibc::core::host::ValidationContext;
use ibc::core::primitives::Timestamp;
use ibc::primitives::proto::Any;
use ibc::primitives::ToVec;
use ibc_testkit::fixtures::core::context::MockContextConfig;
use ibc_testkit::fixtures::core::signer::dummy_account_id;
use ibc_testkit::hosts::tendermint::BlockParams;
use ibc_testkit::hosts::{MockHost, TendermintHost, TestBlock, TestHeader, TestHost};
use ibc_testkit::testapp::ibc::clients::mock::client_state::{
    client_type as mock_client_type, MockClientState,
};
use ibc_testkit::testapp::ibc::clients::mock::header::MockHeader;
use ibc_testkit::testapp::ibc::clients::mock::misbehaviour::Misbehaviour as MockMisbehaviour;
use ibc_testkit::testapp::ibc::clients::AnyConsensusState;
use ibc_testkit::testapp::ibc::core::router::MockRouter;
use ibc_testkit::testapp::ibc::core::types::{
    LightClientBuilder, LightClientState, MockClientConfig, MockContext,
};
use ibc_testkit::testapp::ibc::utils::blocks_since;
use rstest::*;
use tendermint_testgen::Validator as TestgenValidator;

struct Fixture {
    ctx: MockContext<MockHost>,
    router: MockRouter,
}

#[fixture]
fn fixture() -> Fixture {
    let client_id = ClientId::new("07-tendermint", 0).expect("no error");

    let ctx = MockContext::<MockHost>::default().with_light_client(
        &client_id,
        LightClientState::<MockHost>::with_latest_height(Height::new(0, 42).unwrap()),
    );

    let router = MockRouter::new_with_transfer();

    Fixture { ctx, router }
}

/// Returns a `MsgEnvelope` with the `client_message` field set to a `MockMisbehaviour` report.
fn msg_update_client(client_id: &ClientId) -> MsgEnvelope {
    let timestamp = Timestamp::now();
    let height = Height::new(0, 46).unwrap();
    let msg = MsgUpdateClient {
        client_id: client_id.clone(),
        client_message: MockMisbehaviour {
            client_id: client_id.clone(),
            header1: MockHeader::new(height).with_timestamp(timestamp),
            header2: MockHeader::new(height).with_timestamp(timestamp),
        }
        .into(),
        signer: dummy_account_id(),
    };

    MsgEnvelope::from(ClientMsg::from(msg))
}

#[rstest]
fn test_update_client_ok(fixture: Fixture) {
    let Fixture {
        mut ctx,
        mut router,
    } = fixture;

    let client_id = ClientId::new("07-tendermint", 0).expect("no error");
    let signer = dummy_account_id();
    let timestamp = Timestamp::now();

    let height = Height::new(0, 46).unwrap();
    let msg = MsgUpdateClient {
        client_id,
        client_message: MockHeader::new(height).with_timestamp(timestamp).into(),
        signer,
    };

    let msg_envelope = MsgEnvelope::from(ClientMsg::from(msg.clone()));

    let res = validate(&ctx, &router, msg_envelope.clone());

    assert!(res.is_ok(), "validation happy path");

    let res = execute(&mut ctx, &mut router, msg_envelope);

    assert!(res.is_ok(), "execution happy path");

    assert_eq!(
        ctx.client_state(&msg.client_id).unwrap(),
        MockClientState::new(MockHeader::new(height).with_timestamp(timestamp)).into()
    );
}

#[rstest]
// Tests successful submission of a header with a height below the latest
// client's height and ensures that `ConsensusState` is stored at the correct
// path (header height).
fn test_update_client_with_prev_header() {
    let client_id = ClientId::new("07-tendermint", 0).expect("no error");
    let chain_id_b = ChainId::new("mockgaiaA-0").unwrap();
    let latest_height = Height::new(0, 42).unwrap();
    let height_1 = Height::new(0, 43).unwrap();
    let height_2 = Height::new(0, 44).unwrap();

    let ctx_b = MockContextConfig::builder()
        .host_id(chain_id_b.clone())
        .latest_height(latest_height)
        .build::<MockContext<TendermintHost>>();

    let mut ctx = MockContext::<MockHost>::default().with_light_client(
        &client_id,
        LightClientBuilder::init().context(&ctx_b).build(),
    );
    let mut router = MockRouter::new_with_transfer();

    fn build_msg_from_header(
        chain_id: ChainId,
        client_id: ClientId,
        target_height: Height,
        trusted_height: Height,
    ) -> MsgEnvelope {
        let mut tm_block = TendermintHost::with_chain_id(chain_id)
            .generate_block(
                target_height.revision_height(),
                Timestamp::now(),
                &Default::default(),
            )
            .into_header();

        tm_block.set_trusted_height(trusted_height);

        let msg = MsgUpdateClient {
            client_id,
            client_message: TmHeader::from(tm_block).into(),
            signer: dummy_account_id(),
        };

        MsgEnvelope::from(ClientMsg::from(msg))
    }

    let msg_1 = build_msg_from_header(
        chain_id_b.clone(),
        client_id.clone(),
        height_1,
        latest_height,
    );

    let msg_2 = build_msg_from_header(chain_id_b, client_id.clone(), height_2, latest_height);

    // First, submit a header with `height_2` to set the client's latest
    // height to `height_2`.
    let _ = validate(&ctx, &router, msg_2.clone());
    let _ = execute(&mut ctx, &mut router, msg_2);

    // Then, submit a header with `height_1` to see if the client's latest
    // height remains `height_2` and the consensus state is stored at the
    // correct path (`height_1`).
    let _ = validate(&ctx, &router, msg_1.clone());
    let _ = execute(&mut ctx, &mut router, msg_1);

    let client_state = ctx.client_state(&client_id).unwrap();
    assert_eq!(client_state.latest_height(), height_2);

    let cons_state_path = ClientConsensusStatePath::new(
        client_id,
        height_1.revision_number(),
        height_1.revision_height(),
    );
    assert!(ctx.consensus_state(&cons_state_path).is_ok());
}

/// Tests that the Tendermint client consensus state pruning logic
/// functions correctly.
///
/// This test sets up a MockContext with host height 1 and a trusting
/// period of 3 seconds. It then advances the state of the MockContext
/// by 2 heights, and thus 6 seconds, due to the DEFAULT_BLOCK_TIME_SECS
/// constant being set to 3 seconds. At this point, the chain is at height
/// 3. Any consensus states associated with a block more than 3 seconds
/// in the past should be expired and pruned from the IBC store. The test
/// thus checks that the consensus state at height 1 is not contained in
/// the store. It also checks that the consensus state at height 2 is
/// contained in the store and has not expired.
#[rstest]
fn test_consensus_state_pruning() {
    let chain_id = ChainId::new("mockgaiaA-1").unwrap();

    let client_height = Height::new(1, 1).unwrap();

    let client_id = tm_client_type().build_client_id(0);

    let ctx_b = MockContextConfig::builder()
        .host_id(chain_id.clone())
        .latest_height(client_height)
        .build::<MockContext<TendermintHost>>();

    let mut ctx = MockContextConfig::builder()
        .host_id(chain_id.clone())
        .latest_height(client_height)
        .latest_timestamp(Timestamp::now())
        .max_history_size(u64::MAX)
        .build::<MockContext<TendermintHost>>()
        .with_light_client(
            &client_id,
            LightClientBuilder::init()
                .context(&ctx_b)
                .params(
                    MockClientConfig::builder()
                        .trusting_period(Duration::from_secs(3))
                        .build(),
                )
                .build(),
        );

    let mut router = MockRouter::new_with_transfer();

    let start_host_timestamp = ctx.host_timestamp().unwrap();

    // Move the chain forward by 2 blocks to pass the trusting period.
    for _ in 1..=2 {
        let signer = dummy_account_id();

        let update_height = ctx.latest_height();

        ctx.advance_host_chain_height();

        let block = ctx.host_block(&update_height).unwrap().clone();
        let mut block = block.into_header();

        block.set_trusted_height(client_height);

        let msg = MsgUpdateClient {
            client_id: client_id.clone(),
            client_message: block.clone().into(),
            signer,
        };

        let msg_envelope = MsgEnvelope::from(ClientMsg::from(msg));

        let _ = validate(&ctx, &router, msg_envelope.clone());
        let _ = execute(&mut ctx, &mut router, msg_envelope);
    }

    // Check that latest expired consensus state is pruned.
    let expired_height = Height::new(1, 1).unwrap();
    let client_cons_state_path = ClientConsensusStatePath::new(
        client_id.clone(),
        expired_height.revision_number(),
        expired_height.revision_height(),
    );
    assert!(ctx.client_update_meta(&client_id, &expired_height).is_err());
    assert!(ctx.consensus_state(&client_cons_state_path).is_err());

    // Check that latest valid consensus state exists.
    let earliest_valid_height = Height::new(1, 2).unwrap();
    let client_cons_state_path = ClientConsensusStatePath::new(
        client_id.clone(),
        earliest_valid_height.revision_number(),
        earliest_valid_height.revision_height(),
    );

    assert!(ctx
        .client_update_meta(&client_id, &earliest_valid_height)
        .is_ok());
    assert!(ctx.consensus_state(&client_cons_state_path).is_ok());

    let end_host_timestamp = ctx.host_timestamp().unwrap();

    assert_eq!(
        end_host_timestamp,
        (start_host_timestamp + Duration::from_secs(6)).unwrap()
    );
}

#[rstest]
fn test_update_nonexisting_client(fixture: Fixture) {
    let Fixture { ctx, router } = fixture;

    let signer = dummy_account_id();

    let msg = MsgUpdateClient {
        client_id: ClientId::from_str("nonexistingclient").unwrap(),
        client_message: MockHeader::new(Height::new(0, 46).unwrap()).into(),
        signer,
    };

    let msg_envelope = MsgEnvelope::from(ClientMsg::from(msg));

    let res = validate(&ctx, &router, msg_envelope);

    assert!(res.is_err());
}

#[rstest]
fn test_update_synthetic_tendermint_client_adjacent_ok() {
    let client_id = tm_client_type().build_client_id(0);
    let client_height = Height::new(1, 20).unwrap();
    let update_height = Height::new(1, 21).unwrap();
    let chain_id_b = ChainId::new("mockgaiaB-1").unwrap();

    let ctx_b = MockContextConfig::builder()
        .host_id(chain_id_b)
        .latest_height(update_height)
        .build::<MockContext<TendermintHost>>();

    let mut ctx = MockContextConfig::builder()
        .host_id(ChainId::new("mockgaiaA-1").unwrap())
        .latest_height(Height::new(1, 1).unwrap())
        .build::<MockContext<MockHost>>()
        .with_light_client(
            &client_id,
            LightClientBuilder::init()
                .context(&ctx_b)
                .consensus_heights([client_height])
                .build(),
        );

    let mut router = MockRouter::new_with_transfer();

    let signer = dummy_account_id();

    let block = ctx_b.host_block(&update_height).unwrap().clone();
    let mut block = block.into_header();
    block.set_trusted_height(client_height);

    let latest_header_height = block.height();
    let msg = MsgUpdateClient {
        client_id,
        client_message: block.into(),
        signer,
    };
    let msg_envelope = MsgEnvelope::from(ClientMsg::from(msg.clone()));

    let res = validate(&ctx, &router, msg_envelope.clone());
    assert!(res.is_ok());

    let res = execute(&mut ctx, &mut router, msg_envelope);
    assert!(res.is_ok(), "result: {res:?}");

    let client_state = ctx.client_state(&msg.client_id).unwrap();

    assert!(client_state
        .status(&ctx, &msg.client_id)
        .unwrap()
        .is_active());

    assert_eq!(client_state.latest_height(), latest_header_height);
}

#[rstest]
fn test_update_synthetic_tendermint_client_validator_change_ok() {
    let client_id = tm_client_type().build_client_id(0);
    let client_height = Height::new(1, 20).unwrap();
    let chain_id_b = ChainId::new("mockgaiaB-1").unwrap();

    let ctx_b_val_history = vec![
        // validator set of height-20
        vec![
            TestgenValidator::new("1").voting_power(50),
            TestgenValidator::new("2").voting_power(50),
        ],
        // next validator set of height-20
        // validator set of height-21
        vec![
            TestgenValidator::new("1").voting_power(34),
            TestgenValidator::new("2").voting_power(66),
        ],
        // next validator set of height-21
        // validator set of height-22
        // overlap maintains 1/3 power in older set
        vec![
            TestgenValidator::new("1").voting_power(1),
            TestgenValidator::new("4").voting_power(99),
        ],
        // next validator set of height-22
        vec![
            TestgenValidator::new("1").voting_power(20),
            TestgenValidator::new("2").voting_power(80),
        ],
    ];

    let block_params = BlockParams::from_validator_history(ctx_b_val_history);

    let update_height = client_height.add(block_params.len() as u64 - 1);

    assert_eq!(update_height.revision_height(), 22);

    let ctx_b = MockContextConfig::builder()
        .host_id(chain_id_b.clone())
        .latest_height(update_height)
        .max_history_size(block_params.len() as u64)
        .block_params_history(block_params)
        .build::<MockContext<TendermintHost>>();

    let mut ctx_a = MockContextConfig::builder()
        .host_id(ChainId::new("mockgaiaA-1").unwrap())
        .latest_height(Height::new(1, 1).unwrap())
        .build::<MockContext<MockHost>>()
        .with_light_client(
            &client_id,
            // remote light client initialized with client_height
            LightClientBuilder::init()
                .context(&ctx_b)
                .consensus_heights([client_height])
                .build(),
        );

    let mut router_a = MockRouter::new_with_transfer();

    let signer = dummy_account_id();

    let mut block = ctx_b
        .host_block(&update_height)
        .unwrap()
        .clone()
        .into_header();

    let trusted_next_validator_set = ctx_b
        .host_block(&client_height)
        .expect("no error")
        .inner()
        .next_validators
        .clone();

    block.set_trusted_height(client_height);
    block.set_trusted_next_validators_set(trusted_next_validator_set);

    let latest_header_height = block.height();
    let msg = MsgUpdateClient {
        client_id,
        client_message: block.into(),
        signer,
    };
    let msg_envelope = MsgEnvelope::from(ClientMsg::from(msg.clone()));

    let res = validate(&ctx_a, &router_a, msg_envelope.clone());
    assert!(res.is_ok());

    let res = execute(&mut ctx_a, &mut router_a, msg_envelope);
    assert!(res.is_ok(), "result: {res:?}");

    let client_state = ctx_a.client_state(&msg.client_id).unwrap();
    assert!(client_state
        .status(&ctx_a, &msg.client_id)
        .unwrap()
        .is_active());
    assert_eq!(client_state.latest_height(), latest_header_height);
}

// TODO(rano): refactor the validator change tests to use a single test function

#[rstest]
fn test_update_synthetic_tendermint_client_wrong_trusted_validator_change_fail() {
    let client_id = tm_client_type().build_client_id(0);
    let client_height = Height::new(1, 20).unwrap();
    let chain_id_b = ChainId::new("mockgaiaB-1").unwrap();

    let ctx_b_val_history = vec![
        // validator set of height-20
        vec![
            TestgenValidator::new("1").voting_power(50),
            TestgenValidator::new("2").voting_power(50),
        ],
        // next validator set of height-20
        // validator set of height-21
        vec![
            TestgenValidator::new("1").voting_power(45),
            TestgenValidator::new("2").voting_power(55),
        ],
        // next validator set of height-21
        // validator set of height-22
        vec![
            TestgenValidator::new("1").voting_power(30),
            TestgenValidator::new("2").voting_power(70),
        ],
        // next validator set of height-22
        vec![
            TestgenValidator::new("1").voting_power(20),
            TestgenValidator::new("2").voting_power(80),
        ],
    ];

    let block_params = BlockParams::from_validator_history(ctx_b_val_history);

    let update_height = client_height.add(block_params.len() as u64 - 1);

    assert_eq!(update_height.revision_height(), 22);

    let ctx_b = MockContextConfig::builder()
        .host_id(chain_id_b.clone())
        .latest_height(update_height)
        .max_history_size(block_params.len() as u64)
        .block_params_history(block_params)
        .build::<MockContext<TendermintHost>>();

    let ctx_a = MockContextConfig::builder()
        .host_id(ChainId::new("mockgaiaA-1").unwrap())
        .latest_height(Height::new(1, 1).unwrap())
        .build::<MockContext<MockHost>>()
        .with_light_client(
            &client_id,
            // remote light client initialized with client_height
            LightClientBuilder::init()
                .context(&ctx_b)
                .consensus_heights([client_height])
                .build(),
        );

    let router = MockRouter::new_with_transfer();

    let signer = dummy_account_id();

    // next validator set from height-20
    let trusted_next_validator_set = ctx_b
        .host_block(&client_height)
        .expect("no error")
        .inner()
        .next_validators
        .clone();

    // next validator set from height-21
    let mistrusted_next_validator_set = ctx_b
        .host_block(&client_height.increment())
        .expect("no error")
        .inner()
        .next_validators
        .clone();

    // ensure the next validator sets are different
    assert_ne!(
        mistrusted_next_validator_set.hash(),
        trusted_next_validator_set.hash()
    );

    let mut block = ctx_b
        .host_block(&update_height)
        .unwrap()
        .clone()
        .into_header();

    // set the trusted height to height-20
    block.set_trusted_height(client_height);
    // set the trusted next validator set from height-21, which is different than height-20
    block.set_trusted_next_validators_set(mistrusted_next_validator_set);

    let msg = MsgUpdateClient {
        client_id,
        client_message: block.into(),
        signer,
    };

    let msg_envelope = MsgEnvelope::from(ClientMsg::from(msg));

    let res = validate(&ctx_a, &router, msg_envelope);

    assert!(res.is_err());
}

#[rstest]
fn test_update_synthetic_tendermint_client_validator_change_fail() {
    let client_id = tm_client_type().build_client_id(0);
    let client_height = Height::new(1, 20).unwrap();
    let chain_id_b = ChainId::new("mockgaiaB-1").unwrap();

    let ctx_b_val_history = vec![
        // validator set of height-20
        vec![
            TestgenValidator::new("1").voting_power(50),
            TestgenValidator::new("2").voting_power(50),
        ],
        // next validator set of height-20
        // validator set of height-21
        vec![
            TestgenValidator::new("1").voting_power(90),
            TestgenValidator::new("2").voting_power(10),
        ],
        // next validator set of height-21
        // validator set of height-22
        // overlap doesn't maintain 1/3 power in older set
        vec![
            // TestgenValidator::new("1").voting_power(0),
            TestgenValidator::new("4").voting_power(90),
            TestgenValidator::new("2").voting_power(10),
        ],
        // validator set of height-23
        vec![
            TestgenValidator::new("1").voting_power(20),
            TestgenValidator::new("2").voting_power(80),
        ],
    ];

    let block_params = BlockParams::from_validator_history(ctx_b_val_history);

    let update_height = client_height.add(block_params.len() as u64 - 1);

    assert_eq!(update_height.revision_height(), 22);

    let ctx_b = MockContextConfig::builder()
        .host_id(chain_id_b.clone())
        .latest_height(update_height)
        .max_history_size(block_params.len() as u64)
        .block_params_history(block_params)
        .build::<MockContext<TendermintHost>>();

    let ctx_a = MockContextConfig::builder()
        .host_id(ChainId::new("mockgaiaA-1").unwrap())
        .latest_height(Height::new(1, 1).unwrap())
        .build::<MockContext<MockHost>>()
        .with_light_client(
            &client_id,
            // remote light client initialized with client_height
            LightClientBuilder::init()
                .context(&ctx_b)
                .consensus_heights([client_height])
                .build(),
        );

    let router_a = MockRouter::new_with_transfer();

    let signer = dummy_account_id();

    let trusted_next_validator_set = ctx_b
        .host_block(&client_height)
        .expect("no error")
        .inner()
        .next_validators
        .clone();

    let mut block = ctx_b
        .host_block(&update_height)
        .unwrap()
        .clone()
        .into_header();

    block.set_trusted_height(client_height);
    block.set_trusted_next_validators_set(trusted_next_validator_set);

    let msg = MsgUpdateClient {
        client_id,
        client_message: block.into(),
        signer,
    };
    let msg_envelope = MsgEnvelope::from(ClientMsg::from(msg.clone()));

    let res = validate(&ctx_a, &router_a, msg_envelope.clone());

    assert!(res.is_err());
}

#[rstest]
fn test_update_synthetic_tendermint_client_malicious_validator_change_pass() {
    let client_id = tm_client_type().build_client_id(0);
    let client_height = Height::new(1, 20).unwrap();
    let chain_id_b = ChainId::new("mockgaiaB-1").unwrap();

    let ctx_b_val_history = vec![
        // First two validator sets are default at client creation
        //
        // validator set of height-20
        vec![
            TestgenValidator::new("1").voting_power(50),
            TestgenValidator::new("2").voting_power(50),
        ],
        // validator set of height-21
        // next validator set of height-20
        vec![
            TestgenValidator::new("1").voting_power(34),
            TestgenValidator::new("2").voting_power(66),
        ],
        // validator set of height-22
        // next validator set of height-21
        vec![
            TestgenValidator::new("4").voting_power(90),
            TestgenValidator::new("2").voting_power(10),
        ],
        // next validator set of height-22
        vec![
            TestgenValidator::new("1").voting_power(20),
            TestgenValidator::new("2").voting_power(80),
        ],
    ];

    let mut block_params = BlockParams::from_validator_history(ctx_b_val_history);

    if let Some(block_param) = block_params.last_mut() {
        // forged validator set of height-22
        block_param.validators = vec![TestgenValidator::new("1").voting_power(100)];
    }

    let update_height = client_height.add(block_params.len() as u64 - 1);

    assert_eq!(update_height.revision_height(), 22);

    let ctx_b = MockContextConfig::builder()
        .host_id(chain_id_b.clone())
        .latest_height(update_height)
        .max_history_size(block_params.len() as u64)
        .block_params_history(block_params)
        .build::<MockContext<TendermintHost>>();

    let mut ctx_a = MockContextConfig::builder()
        .host_id(ChainId::new("mockgaiaA-1").unwrap())
        .latest_height(Height::new(1, 1).unwrap())
        .build::<MockContext<MockHost>>()
        .with_light_client(
            &client_id,
            // remote light client initialized with client_height
            LightClientBuilder::init()
                .context(&ctx_b)
                .consensus_heights([client_height])
                .build(),
        );

    let mut router_a = MockRouter::new_with_transfer();

    let signer = dummy_account_id();

    let mut block = ctx_b
        .host_block(&update_height)
        .unwrap()
        .clone()
        .into_header();

    let trusted_next_validator_set = ctx_b
        .host_block(&client_height)
        .expect("no error")
        .inner()
        .next_validators
        .clone();

    block.set_trusted_height(client_height);
    block.set_trusted_next_validators_set(trusted_next_validator_set);

    let latest_header_height = block.height();
    let msg = MsgUpdateClient {
        client_id,
        client_message: block.into(),
        signer,
    };
    let msg_envelope = MsgEnvelope::from(ClientMsg::from(msg.clone()));

    let res = validate(&ctx_a, &router_a, msg_envelope.clone());
    assert!(res.is_ok());

    let res = execute(&mut ctx_a, &mut router_a, msg_envelope);
    assert!(res.is_ok(), "result: {res:?}");

    let client_state = ctx_a.client_state(&msg.client_id).unwrap();
    assert!(client_state
        .status(&ctx_a, &msg.client_id)
        .unwrap()
        .is_active());
    assert_eq!(client_state.latest_height(), latest_header_height);
}

#[rstest]
fn test_update_synthetic_tendermint_client_adjacent_malicious_validator_change_fail() {
    let client_id = tm_client_type().build_client_id(0);
    let client_height = Height::new(1, 21).unwrap();
    let chain_id_b = ChainId::new("mockgaiaB-1").unwrap();

    let ctx_b_val_history = vec![
        // validator set of height-21
        vec![
            TestgenValidator::new("1").voting_power(34),
            TestgenValidator::new("2").voting_power(66),
        ],
        // next validator set of height-21
        // validator set of height-22
        vec![
            TestgenValidator::new("4").voting_power(90),
            TestgenValidator::new("2").voting_power(10),
        ],
        // next validator set of height-22
        vec![
            TestgenValidator::new("1").voting_power(20),
            TestgenValidator::new("2").voting_power(80),
        ],
    ];

    let mut block_params = BlockParams::from_validator_history(ctx_b_val_history);

    if let Some(block_param) = block_params.last_mut() {
        // forged validator set of height-22
        block_param.validators = vec![TestgenValidator::new("1").voting_power(100)];
    }

    let update_height = client_height.add(block_params.len() as u64 - 1);

    assert_eq!(update_height.revision_height(), 22);

    let ctx_b = MockContextConfig::builder()
        .host_id(chain_id_b.clone())
        .latest_height(update_height)
        .max_history_size(block_params.len() as u64)
        .block_params_history(block_params)
        .build::<MockContext<TendermintHost>>();

    let ctx_a = MockContextConfig::builder()
        .host_id(ChainId::new("mockgaiaA-1").unwrap())
        .latest_height(Height::new(1, 1).unwrap())
        .build::<MockContext<MockHost>>()
        .with_light_client(
            &client_id,
            // remote light client initialized with client_height
            LightClientBuilder::init()
                .context(&ctx_b)
                .consensus_heights([client_height])
                .build(),
        );

    let router_a = MockRouter::new_with_transfer();

    let signer = dummy_account_id();

    let mut block = ctx_b
        .host_block(&update_height)
        .unwrap()
        .clone()
        .into_header();

    let trusted_next_validator_set = ctx_b
        .host_block(&client_height)
        .expect("no error")
        .inner()
        .next_validators
        .clone();

    block.set_trusted_height(client_height);
    block.set_trusted_next_validators_set(trusted_next_validator_set);

    let msg = MsgUpdateClient {
        client_id,
        client_message: block.into(),
        signer,
    };
    let msg_envelope = MsgEnvelope::from(ClientMsg::from(msg.clone()));

    let res = validate(&ctx_a, &router_a, msg_envelope.clone());

    assert!(res.is_err());
}

#[rstest]
fn test_update_synthetic_tendermint_client_non_adjacent_ok() {
    let client_id = tm_client_type().build_client_id(0);
    let client_height = Height::new(1, 20).unwrap();
    let update_height = Height::new(1, 21).unwrap();
    let chain_id_b = ChainId::new("mockgaiaB-1").unwrap();

    let ctx_b = MockContextConfig::builder()
        .host_id(chain_id_b)
        .latest_height(update_height)
        .build::<MockContext<TendermintHost>>();

    let mut ctx = MockContextConfig::builder()
        .host_id(ChainId::new("mockgaiaA-1").unwrap())
        .latest_height(Height::new(1, 1).unwrap())
        .build::<MockContext<MockHost>>()
        .with_light_client(
            &client_id,
            LightClientBuilder::init()
                .context(&ctx_b)
                .consensus_heights([client_height.sub(1).expect("no error"), client_height])
                .build(),
        );

    let mut router = MockRouter::new_with_transfer();

    let signer = dummy_account_id();

    let block = ctx_b.host_block(&update_height).unwrap().clone();
    let mut block = block.into_header();
    let trusted_height = client_height.clone().sub(1).unwrap();
    block.set_trusted_height(trusted_height);

    let latest_header_height = block.height();
    let msg = MsgUpdateClient {
        client_id,
        client_message: block.into(),
        signer,
    };

    let msg_envelope = MsgEnvelope::from(ClientMsg::from(msg.clone()));

    let res = validate(&ctx, &router, msg_envelope.clone());
    assert!(res.is_ok());

    let res = execute(&mut ctx, &mut router, msg_envelope);
    assert!(res.is_ok(), "result: {res:?}");

    let client_state = ctx.client_state(&msg.client_id).unwrap();

    assert!(client_state
        .status(&ctx, &msg.client_id)
        .unwrap()
        .is_active());

    assert_eq!(client_state.latest_height(), latest_header_height);
}

#[rstest]
fn test_update_synthetic_tendermint_client_duplicate_ok() {
    let client_id = tm_client_type().build_client_id(0);
    let client_height = Height::new(1, 20).unwrap();

    let ctx_a_chain_id = ChainId::new("mockgaiaA-1").unwrap();
    let ctx_b_chain_id = ChainId::new("mockgaiaB-1").unwrap();
    let start_height = Height::new(1, 11).unwrap();

    let ctx_b = MockContextConfig::builder()
        .host_id(ctx_b_chain_id)
        .latest_height(client_height)
        .max_history_size(blocks_since(client_height, start_height).expect("no error") + 1)
        .build::<MockContext<TendermintHost>>();

    let mut ctx_a = MockContextConfig::builder()
        .host_id(ctx_a_chain_id)
        .latest_height(start_height)
        .build::<MockContext<MockHost>>()
        .with_light_client(
            &client_id,
            LightClientBuilder::init()
                .context(&ctx_b)
                .consensus_heights([start_height])
                .build(),
        );

    let mut router_a = MockRouter::new_with_transfer();

    let signer = dummy_account_id();

    let block = ctx_b.host_block(&client_height).unwrap().clone();
    let mut block = block.into_header();

    // Update the trusted height of the header to point to the previous height
    // (`start_height` in this case).
    //
    // Note: The current MockContext interface doesn't allow us to
    // do this without a major redesign.

    // current problem: the timestamp of the new header doesn't match the timestamp of
    // the stored consensus state. If we hack them to match, then commit check fails.
    // FIXME: figure out why they don't match.

    block.set_trusted_height(start_height);

    // Update the client height to `client_height`
    //
    // Note: The current MockContext interface doesn't allow us to
    // do this without a major redesign.
    {
        // FIXME: idea: we need to update the light client with the latest block from
        // chain B
        let consensus_state: AnyConsensusState = block.clone().into_consensus_state().into();

<<<<<<< HEAD
        let tm_block = &block;
=======
        let HostBlock::SyntheticTendermint(tm_block) = &block else {
            panic!("unexpected host block type");
        };
>>>>>>> 5e7ff8e4

        let chain_id = ChainId::from_str(tm_block.header().chain_id.as_str()).unwrap();

        let client_state = {
            #[allow(deprecated)]
            let raw_client_state = RawTmClientState {
                chain_id: chain_id.to_string(),
                trust_level: Some(Fraction {
                    numerator: 1,
                    denominator: 3,
                }),
                trusting_period: Some(Duration::from_secs(64000).into()),
                unbonding_period: Some(Duration::from_secs(128_000).into()),
                max_clock_drift: Some(Duration::from_millis(3000).into()),
                latest_height: Some(
                    Height::new(
                        chain_id.revision_number(),
                        u64::from(tm_block.header().height),
                    )
                    .unwrap()
                    .into(),
                ),
                proof_specs: ProofSpecs::cosmos().into(),
                upgrade_path: Vec::new(),
                frozen_height: Some(RawHeight {
                    revision_number: 0,
                    revision_height: 0,
                }),
                allow_update_after_expiry: false,
                allow_update_after_misbehaviour: false,
            };

            let client_state = TmClientState::try_from(raw_client_state).unwrap();

            ClientState::from(client_state).into()
        };

        ctx_a = ctx_a.with_client_state(&client_id, client_state);

        ctx_a = ctx_a.with_consensus_state(&client_id, client_height, consensus_state);
    }

    let latest_header_height = block.height();
    let msg = MsgUpdateClient {
        client_id,
        client_message: block.into(),
        signer,
    };

    let msg_envelope = MsgEnvelope::from(ClientMsg::from(msg.clone()));

    let res = validate(&ctx_a, &router_a, msg_envelope.clone());
    assert!(res.is_ok(), "result: {res:?}");

    let res = execute(&mut ctx_a, &mut router_a, msg_envelope);
    assert!(res.is_ok(), "result: {res:?}");

    let client_state = ctx_a.client_state(&msg.client_id).unwrap();
    assert!(client_state
        .status(&ctx_a, &msg.client_id)
        .unwrap()
        .is_active());
    assert_eq!(client_state.latest_height(), latest_header_height);
    assert_eq!(client_state, ctx_a.latest_client_states(&msg.client_id));
}

#[rstest]
fn test_update_synthetic_tendermint_client_lower_height() {
    let client_id = tm_client_type().build_client_id(0);
    let client_height = Height::new(1, 20).unwrap();

    let client_update_height = Height::new(1, 19).unwrap();

    let chain_start_height = Height::new(1, 11).unwrap();

    let ctx_b = MockContextConfig::builder()
        .host_id(ChainId::new("mockgaiaB-1").unwrap())
        .latest_height(client_height)
        .build::<MockContext<TendermintHost>>();

    let ctx = MockContextConfig::builder()
        .host_id(ChainId::new("mockgaiaA-1").unwrap())
        .latest_height(chain_start_height)
        .build::<MockContext<MockHost>>()
        .with_light_client(
            &client_id,
            LightClientBuilder::init().context(&ctx_b).build(),
        );

    let router = MockRouter::new_with_transfer();

    let signer = dummy_account_id();

    let block_ref = ctx_b.host_block(&client_update_height).unwrap();

    let msg = MsgUpdateClient {
        client_id,
        client_message: block_ref.clone().into_header().into(),
        signer,
    };

    let msg_envelope = MsgEnvelope::from(ClientMsg::from(msg));

    let res = validate(&ctx, &router, msg_envelope);
    assert!(res.is_err());
}

#[rstest]
fn test_update_client_events(fixture: Fixture) {
    let Fixture {
        mut ctx,
        mut router,
    } = fixture;

    let client_id = ClientId::new("07-tendermint", 0).expect("no error");
    let signer = dummy_account_id();
    let timestamp = Timestamp::now();

    let height = Height::new(0, 46).unwrap();
    let header: Any = MockHeader::new(height).with_timestamp(timestamp).into();
    let msg = MsgUpdateClient {
        client_id: client_id.clone(),
        client_message: header.clone(),
        signer,
    };
    let msg_envelope = MsgEnvelope::from(ClientMsg::from(msg));

    let res = execute(&mut ctx, &mut router, msg_envelope);
    assert!(res.is_ok());

    let ibc_events = ctx.get_events();

    assert!(matches!(
        ibc_events[0],
        IbcEvent::Message(MessageEvent::Client)
    ));
<<<<<<< HEAD

    let IbcEvent::UpdateClient(update_client_event) = &ibc_events[1] else {
        panic!("UpdateClient event is expected")
=======
    let IbcEvent::UpdateClient(update_client_event) = &ibc_events[1] else {
        panic!("unexpected event variant");
>>>>>>> 5e7ff8e4
    };

    assert_eq!(update_client_event.client_id(), &client_id);
    assert_eq!(update_client_event.client_type(), &mock_client_type());
    assert_eq!(update_client_event.consensus_height(), &height);
    assert_eq!(update_client_event.consensus_heights(), &vec![height]);
    assert_eq!(update_client_event.header(), &header.to_vec());
}

fn ensure_misbehaviour<H: TestHost>(
    ctx: &MockContext<H>,
    client_id: &ClientId,
    client_type: &ClientType,
) {
    let client_state = ctx.client_state(client_id).unwrap();

    let status = client_state.status(ctx, client_id).unwrap();
    assert!(status.is_frozen(), "client_state status: {status}");

    // check events
    let ibc_events = ctx.get_events();
    assert_eq!(ibc_events.len(), 2);
    assert!(matches!(
        ibc_events[0],
        IbcEvent::Message(MessageEvent::Client),
    ));
    let IbcEvent::ClientMisbehaviour(misbehaviour_client_event) = &ibc_events[1] else {
<<<<<<< HEAD
        panic!("ClientMisbehaviour event is expected")
=======
        panic!("unexpected event variant");
>>>>>>> 5e7ff8e4
    };
    assert_eq!(misbehaviour_client_event.client_id(), client_id);
    assert_eq!(misbehaviour_client_event.client_type(), client_type);
}

/// Tests misbehaviour handling for the mock client.
///
/// Misbehaviour evidence consists of identical headers - mock misbehaviour handler
/// considers it a valid proof of misbehaviour.
#[rstest]
fn test_misbehaviour_client_ok(fixture: Fixture) {
    let Fixture {
        mut ctx,
        mut router,
    } = fixture;

    let client_id = ClientId::new("07-tendermint", 0).expect("no error");
    let msg_envelope = msg_update_client(&client_id);

    let res = validate(&ctx, &router, msg_envelope.clone());
    assert!(res.is_ok());

    let res = execute(&mut ctx, &mut router, msg_envelope);
    assert!(res.is_ok());

    ensure_misbehaviour(&ctx, &client_id, &mock_client_type());
}

#[rstest]
fn test_submit_misbehaviour_nonexisting_client(fixture: Fixture) {
    let Fixture { router, .. } = fixture;

    let client_id = ClientId::from_str("mockclient1").unwrap();

    let msg_envelope = msg_update_client(&ClientId::from_str("nonexistingclient").unwrap());

    let ctx = MockContext::<MockHost>::default().with_light_client(
        &client_id,
        LightClientState::<MockHost>::with_latest_height(Height::new(0, 42).unwrap()),
    );
    let res = validate(&ctx, &router, msg_envelope);
    assert!(res.is_err());
}

#[rstest]
fn test_client_update_misbehaviour_nonexisting_client(fixture: Fixture) {
    let Fixture { router, .. } = fixture;

    let client_id = ClientId::from_str("mockclient1").unwrap();

    let msg_envelope = msg_update_client(&ClientId::from_str("nonexistingclient").unwrap());

    let ctx = MockContext::<MockHost>::default().with_light_client(
        &client_id,
        LightClientState::<MockHost>::with_latest_height(Height::new(0, 42).unwrap()),
    );
    let res = validate(&ctx, &router, msg_envelope);
    assert!(res.is_err());
}

/// Tests misbehaviour handling for the synthetic Tendermint client.
/// Misbehaviour evidence consists of equivocal headers.
#[rstest]
fn test_misbehaviour_synthetic_tendermint_equivocation() {
    let client_id = tm_client_type().build_client_id(0);
    let client_height = Height::new(1, 20).unwrap();
    let misbehaviour_height = Height::new(1, 21).unwrap();
    let chain_id_b = ChainId::new("mockgaiaB-1").unwrap();

    // Create a mock context for chain-B
    let ctx_b = MockContextConfig::builder()
        .host_id(chain_id_b.clone())
        .latest_height(misbehaviour_height)
        .build::<MockContext<TendermintHost>>();

    // Create a mock context for chain-A with a synthetic tendermint light client for chain-B
    let mut ctx_a = MockContextConfig::builder()
        .host_id(ChainId::new("mockgaiaA-1").unwrap())
        .latest_height(Height::new(1, 1).unwrap())
        .build::<MockContext<MockHost>>()
        .with_light_client(
            &client_id,
            LightClientBuilder::init()
                .context(&ctx_b)
                .consensus_heights([client_height])
                .build(),
        );

    let mut router_a = MockRouter::new_with_transfer();

    // Get chain-B's header at `misbehaviour_height`
    let header1: TmHeader = {
        let block = ctx_b.host_block(&misbehaviour_height).unwrap().clone();
        let mut block = block.into_header();
        block.set_trusted_height(client_height);
        block.into()
    };

    // Generate an equivocal header for chain-B at `misbehaviour_height`
    let header2 = {
        let mut tm_block = TendermintHost::with_chain_id(chain_id_b)
            .generate_block(
                misbehaviour_height.revision_height(),
                Timestamp::now(),
                &Default::default(),
            )
            .into_header();
        tm_block.set_trusted_height(client_height);
        tm_block.into()
    };

    let msg = MsgUpdateClient {
        client_id: client_id.clone(),
        client_message: TmMisbehaviour::new(client_id.clone(), header1, header2).into(),
        signer: dummy_account_id(),
    };
    let msg_envelope = MsgEnvelope::from(ClientMsg::from(msg));

    let res = validate(&ctx_a, &router_a, msg_envelope.clone());
    assert!(res.is_ok());
    let res = execute(&mut ctx_a, &mut router_a, msg_envelope);
    assert!(res.is_ok());
    ensure_misbehaviour(&ctx_a, &client_id, &tm_client_type());
}

#[rstest]
fn test_misbehaviour_synthetic_tendermint_bft_time() {
    let client_id = tm_client_type().build_client_id(0);
    let client_height = Height::new(1, 20).unwrap();
    let misbehaviour_height = Height::new(1, 21).unwrap();
    let chain_id_b = ChainId::new("mockgaiaB-1").unwrap();

    let ctx_b = MockContextConfig::builder()
        .host_id(chain_id_b.clone())
        .latest_height(client_height)
        .build::<MockContext<TendermintHost>>();

    // Create a mock context for chain-A with a synthetic tendermint light client for chain-B
    let mut ctx_a = MockContextConfig::builder()
        .host_id(ChainId::new("mockgaiaA-1").unwrap())
        .latest_height(Height::new(1, 1).unwrap())
        .build::<MockContext<MockHost>>()
        .with_light_client(
            &client_id,
            LightClientBuilder::init().context(&ctx_b).build(),
        );

    let mut router_a = MockRouter::new_with_transfer();

    // Generate `header1` for chain-B
    let header1 = {
        let mut tm_block = TendermintHost::with_chain_id(chain_id_b.clone())
            .generate_block(
                misbehaviour_height.revision_height(),
                Timestamp::now(),
                &Default::default(),
            )
            .into_header();
        tm_block.set_trusted_height(client_height);
        tm_block
    };

    // Generate `header2` for chain-B which is identical to `header1` but with a conflicting
    // timestamp
    let header2 = {
        let timestamp =
            Timestamp::from_nanoseconds(Timestamp::now().nanoseconds() + 1_000_000_000).unwrap();
        let mut tm_block = TendermintHost::with_chain_id(chain_id_b)
            .generate_block(
                misbehaviour_height.revision_height(),
                timestamp,
                &Default::default(),
            )
            .into_header();
        tm_block.set_trusted_height(client_height);
        tm_block
    };

    let msg = MsgUpdateClient {
        client_id: client_id.clone(),
        client_message: TmMisbehaviour::new(client_id.clone(), header1.into(), header2.into())
            .into(),
        signer: dummy_account_id(),
    };

    let msg_envelope = MsgEnvelope::from(ClientMsg::from(msg));

    let res = validate(&ctx_a, &router_a, msg_envelope.clone());
    assert!(res.is_ok());
    let res = execute(&mut ctx_a, &mut router_a, msg_envelope);
    assert!(res.is_ok());
    ensure_misbehaviour(&ctx_a, &client_id, &tm_client_type());
}

#[rstest]
fn test_expired_client() {
    let chain_id_b = ChainId::new("mockgaiaB-1").unwrap();

    let update_height = Height::new(1, 21).unwrap();
    let client_height = update_height.sub(3).unwrap();

    let client_id = tm_client_type().build_client_id(0);

    let timestamp = Timestamp::now();

    let trusting_period = Duration::from_secs(64);

    let ctx_b = MockContextConfig::builder()
        .host_id(chain_id_b)
        .latest_height(client_height)
        .latest_timestamp(timestamp)
        .build::<MockContext<TendermintHost>>();

    let mut ctx = MockContextConfig::builder()
        .host_id(ChainId::new("mockgaiaA-1").unwrap())
        .latest_height(Height::new(1, 1).unwrap())
        .latest_timestamp(timestamp)
        .build::<MockContext<MockHost>>()
        .with_light_client(
            &client_id,
            LightClientBuilder::init()
                .context(&ctx_b)
                .params(
                    MockClientConfig::builder()
                        .trusting_period(trusting_period)
                        .build(),
                )
                .build(),
        );

    while ctx.host_timestamp().expect("no error") < (timestamp + trusting_period).expect("no error")
    {
        ctx.advance_host_chain_height();
    }

    let client_state = ctx.client_state(&client_id).unwrap();

    assert!(client_state.status(&ctx, &client_id).unwrap().is_expired());
}

#[rstest]
fn test_client_update_max_clock_drift() {
    let chain_id_b = ChainId::new("mockgaiaB-1").unwrap();

    let client_height = Height::new(1, 20).unwrap();

    let client_id = tm_client_type().build_client_id(0);

    let timestamp = Timestamp::now();

    let max_clock_drift = Duration::from_secs(64);

    let mut ctx_b = MockContextConfig::builder()
        .host_id(chain_id_b.clone())
        .latest_height(client_height)
        .latest_timestamp(timestamp)
        .max_history_size(u64::MAX)
        .build::<MockContext<TendermintHost>>();

    let ctx_a = MockContextConfig::builder()
        .host_id(ChainId::new("mockgaiaA-1").unwrap())
        .latest_height(Height::new(1, 1).unwrap())
        .latest_timestamp(timestamp)
        .build::<MockContext<MockHost>>()
        .with_light_client(
            &client_id,
            LightClientBuilder::init()
                .context(&ctx_b)
                .params(
                    MockClientConfig::builder()
                        .max_clock_drift(max_clock_drift)
                        .build(),
                )
                .build(),
        );

    let router_a = MockRouter::new_with_transfer();

    while ctx_b.host_timestamp().expect("no error")
        < (ctx_a.host_timestamp().expect("no error") + max_clock_drift).expect("no error")
    {
        ctx_b.advance_host_chain_height();
    }

    // include current block
    ctx_b.advance_host_chain_height();

    let update_height = ctx_b.latest_height();

    let signer = dummy_account_id();

    let block = ctx_b.host_block(&update_height).unwrap().clone();
    let mut block = block.into_header();
    block.set_trusted_height(client_height);

    let trusted_next_validator_set = ctx_b
        .host_block(&client_height)
        .expect("no error")
        .inner()
        .next_validators
        .clone();

    block.set_trusted_next_validators_set(trusted_next_validator_set);

    let msg = MsgUpdateClient {
        client_id,
        client_message: block.clone().into(),
        signer,
    };

    let msg_envelope = MsgEnvelope::from(ClientMsg::from(msg));

    let res = validate(&ctx_a, &router_a, msg_envelope);
    assert!(res.is_err());
}<|MERGE_RESOLUTION|>--- conflicted
+++ resolved
@@ -974,13 +974,7 @@
         // chain B
         let consensus_state: AnyConsensusState = block.clone().into_consensus_state().into();
 
-<<<<<<< HEAD
         let tm_block = &block;
-=======
-        let HostBlock::SyntheticTendermint(tm_block) = &block else {
-            panic!("unexpected host block type");
-        };
->>>>>>> 5e7ff8e4
 
         let chain_id = ChainId::from_str(tm_block.header().chain_id.as_str()).unwrap();
 
@@ -1117,14 +1111,9 @@
         ibc_events[0],
         IbcEvent::Message(MessageEvent::Client)
     ));
-<<<<<<< HEAD
 
     let IbcEvent::UpdateClient(update_client_event) = &ibc_events[1] else {
         panic!("UpdateClient event is expected")
-=======
-    let IbcEvent::UpdateClient(update_client_event) = &ibc_events[1] else {
-        panic!("unexpected event variant");
->>>>>>> 5e7ff8e4
     };
 
     assert_eq!(update_client_event.client_id(), &client_id);
@@ -1152,11 +1141,7 @@
         IbcEvent::Message(MessageEvent::Client),
     ));
     let IbcEvent::ClientMisbehaviour(misbehaviour_client_event) = &ibc_events[1] else {
-<<<<<<< HEAD
         panic!("ClientMisbehaviour event is expected")
-=======
-        panic!("unexpected event variant");
->>>>>>> 5e7ff8e4
     };
     assert_eq!(misbehaviour_client_event.client_id(), client_id);
     assert_eq!(misbehaviour_client_event.client_type(), client_type);
