[package]
name         = "ibc-testkit"
version      = { workspace = true }
authors      = { workspace = true }
edition      = { workspace = true }
rust-version = { workspace = true }
license      = { workspace = true }
repository   = { workspace = true }
readme       = "README.md"
keywords     = ["blockchain", "consensus", "cosmos", "ibc", "tendermint"]
description  = """
    Maintained by `ibc-rs`, serves as a versatile library that provides essential abstractions
    and implementations, fulfilling a dual role of enabling rigorous integration testing for
    the `ibc-rs` implementation while also aiding host chains in addressing a broad spectrum
    of testing scenarios during their integrations with `ibc-rs`.
"""

[dependencies]
# external dependencies
borsh             = { workspace = true, optional = true }
derive_more       = { workspace = true }
displaydoc        = { workspace = true }
parking_lot       = { version = "0.12.1", default-features = false }
schemars          = { workspace = true, optional = true }
serde             = { workspace = true, optional = true }
serde_json        = { workspace = true, optional = true }
subtle-encoding   = { workspace = true }
tracing           = { version = "0.1.40", default-features = false }
typed-builder     = { version = "0.18.0" }

# ibc dependencies
ibc                      = { workspace = true, features = ["std"] }
ibc-proto                = { workspace = true }
ibc-client-cw            = { workspace = true }
ibc-client-tendermint-cw = { workspace = true }

# cosmos dependencies
tendermint         = { workspace = true }
tendermint-testgen = { workspace = true }

[dev-dependencies]
env_logger         = { version = "0.11.0" }
<<<<<<< HEAD
rstest             = { workspace = true }
=======
>>>>>>> ed4f8cd9
tracing-subscriber = { version = "0.3.17", features = ["fmt", "env-filter", "json"] }
test-log           = { version = "0.2.13", features = ["trace"] }
hex                = { version = "0.4.2" }
rstest             = { workspace = true }
cosmwasm-vm        = { workspace = true }
cosmwasm-std       = { workspace = true }

[features]
default = ["std"]
std = [
    "serde/std",
    "tracing/std",
    "tracing-subscriber/std",
    "serde_json/std",
    "ibc/std",
    "ibc-proto/std",
    "tendermint/std",
]
serde = [
    "dep:serde",
    "ibc/serde",
    "ibc-proto/serde",
    "serde_json",
]
schema = [
    "dep:schemars",
    "ibc/schema",
    "ibc-proto/json-schema",
    "serde",
    "std",
]
borsh = [
    "dep:borsh",
    "ibc/borsh",
    "ibc-proto/borsh",
]
parity-scale-codec = [
    "ibc/parity-scale-codec",
    "ibc-proto/parity-scale-codec",
]<|MERGE_RESOLUTION|>--- conflicted
+++ resolved
@@ -40,10 +40,6 @@
 
 [dev-dependencies]
 env_logger         = { version = "0.11.0" }
-<<<<<<< HEAD
-rstest             = { workspace = true }
-=======
->>>>>>> ed4f8cd9
 tracing-subscriber = { version = "0.3.17", features = ["fmt", "env-filter", "json"] }
 test-log           = { version = "0.2.13", features = ["trace"] }
 hex                = { version = "0.4.2" }
