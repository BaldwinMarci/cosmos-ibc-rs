<<<<<<< HEAD
use core::fmt::Debug;

use basecoin_store::context::{ProvableStore, Store};
use basecoin_store::types::Height as StoreHeight;
use ibc::clients::tendermint::context::ValidationContext as TmValidationContext;
use ibc::core::client::context::{ClientExecutionContext, ClientValidationContext};
=======
use ibc::core::client::context::{
    ClientExecutionContext, ClientValidationContext, ExtClientValidationContext,
};
>>>>>>> d5e38877
use ibc::core::client::types::error::ClientError;
use ibc::core::client::types::Height;
use ibc::core::handler::types::error::ContextError;
use ibc::core::host::types::identifiers::{ChannelId, ClientId, PortId};
use ibc::core::host::types::path::{
    ClientConsensusStatePath, ClientStatePath, ClientUpdateHeightPath, ClientUpdateTimePath, Path,
};
use ibc::core::host::ValidationContext;
use ibc::core::primitives::Timestamp;
use ibc::primitives::prelude::*;

use super::types::MockIbcStore;
use crate::testapp::ibc::clients::mock::client_state::MockClientContext;
use crate::testapp::ibc::clients::{AnyClientState, AnyConsensusState};

pub type PortChannelIdMap<V> = BTreeMap<PortId, BTreeMap<ChannelId, V>>;

/// A mock of an IBC client record as it is stored in a mock context.
/// For testing ICS02 handlers mostly, cf. `MockClientContext`.
#[derive(Clone, Debug)]
pub struct MockClientRecord {
    /// The client state (representing only the latest height at the moment).
    pub client_state: Option<AnyClientState>,

    /// Mapping of heights to consensus states for this client.
    pub consensus_states: BTreeMap<Height, AnyConsensusState>,
}

impl<S> MockClientContext for MockIbcStore<S>
where
    S: ProvableStore + Debug,
{
    fn host_timestamp(&self) -> Result<Timestamp, ContextError> {
        ValidationContext::host_timestamp(self)
    }

    fn host_height(&self) -> Result<Height, ContextError> {
        ValidationContext::host_height(self)
    }
}

<<<<<<< HEAD
impl<S> TmValidationContext for MockIbcStore<S>
where
    S: ProvableStore + Debug,
{
=======
impl ExtClientValidationContext for MockContext {
>>>>>>> d5e38877
    fn host_timestamp(&self) -> Result<Timestamp, ContextError> {
        ValidationContext::host_timestamp(self)
    }

    fn host_height(&self) -> Result<Height, ContextError> {
        ValidationContext::host_height(self)
    }

    /// Returns the list of heights at which the consensus state of the given client was updated.
    fn consensus_state_heights(&self, client_id: &ClientId) -> Result<Vec<Height>, ContextError> {
        let path = format!("clients/{}/consensusStates", client_id)
            .try_into()
            .map_err(|_| ClientError::Other {
                description: "Invalid consensus state path".into(),
            })?;

        self.consensus_state_store
            .get_keys(&path)
            .into_iter()
            .filter_map(|path| {
                if let Ok(Path::ClientConsensusState(consensus_path)) = path.try_into() {
                    Some(consensus_path)
                } else {
                    None
                }
            })
            .map(|consensus_path| {
                Ok(Height::new(
                    consensus_path.revision_number,
                    consensus_path.revision_height,
                )?)
            })
            .collect::<Result<Vec<_>, _>>()
    }

    fn next_consensus_state(
        &self,
        client_id: &ClientId,
        height: &Height,
    ) -> Result<Option<Self::ConsensusStateRef>, ContextError> {
        let path = format!("clients/{client_id}/consensusStates")
            .try_into()
            .unwrap(); // safety - path must be valid since ClientId and height are valid Identifiers

        let keys = self.store.get_keys(&path);
        let found_path = keys.into_iter().find_map(|path| {
            if let Ok(Path::ClientConsensusState(path)) = path.try_into() {
                if height
                    < &Height::new(path.revision_number, path.revision_height).expect("no error")
                {
                    return Some(path);
                }
            }
            None
        });

        let consensus_state = found_path
            .map(|path| {
                self.consensus_state_store
                    .get(StoreHeight::Pending, &path)
                    .ok_or_else(|| ClientError::ConsensusStateNotFound {
                        client_id: client_id.clone(),
                        height: *height,
                    })
            })
            .transpose()?;

        Ok(consensus_state)
    }

    fn prev_consensus_state(
        &self,
        client_id: &ClientId,
        height: &Height,
    ) -> Result<Option<Self::ConsensusStateRef>, ContextError> {
        let path = format!("clients/{client_id}/consensusStates")
            .try_into()
            .unwrap(); // safety - path must be valid since ClientId and height are valid Identifiers

        let keys = self.store.get_keys(&path);
        let found_path = keys.into_iter().rev().find_map(|path| {
            if let Ok(Path::ClientConsensusState(path)) = path.try_into() {
                if height
                    > &Height::new(path.revision_number, path.revision_height).expect("no error")
                {
                    return Some(path);
                }
            }
            None
        });

        let consensus_state = found_path
            .map(|path| {
                self.consensus_state_store
                    .get(StoreHeight::Pending, &path)
                    .ok_or_else(|| ClientError::ConsensusStateNotFound {
                        client_id: client_id.clone(),
                        height: *height,
                    })
            })
            .transpose()?;

        Ok(consensus_state)
    }
}

impl<S> ClientValidationContext for MockIbcStore<S>
where
    S: ProvableStore + Debug,
{
    type ClientStateRef = AnyClientState;
    type ConsensusStateRef = AnyConsensusState;

    fn client_state(&self, client_id: &ClientId) -> Result<Self::ClientStateRef, ContextError> {
        Ok(self
            .client_state_store
            .get(StoreHeight::Pending, &ClientStatePath(client_id.clone()))
            .ok_or(ClientError::ClientStateNotFound {
                client_id: client_id.clone(),
            })?)
    }

    fn consensus_state(
        &self,
        client_cons_state_path: &ClientConsensusStatePath,
    ) -> Result<AnyConsensusState, ContextError> {
        let height = Height::new(
            client_cons_state_path.revision_number,
            client_cons_state_path.revision_height,
        )
        .map_err(|_| ClientError::InvalidHeight)?;
        let consensus_state = self
            .consensus_state_store
            .get(StoreHeight::Pending, client_cons_state_path)
            .ok_or(ClientError::ConsensusStateNotFound {
                client_id: client_cons_state_path.client_id.clone(),
                height,
            })?;

        Ok(consensus_state)
    }

    /// Returns the time and height when the client state for the given
    /// [`ClientId`] was updated with a header for the given [`Height`]
    fn client_update_meta(
        &self,
        client_id: &ClientId,
        height: &Height,
    ) -> Result<(Timestamp, Height), ContextError> {
        let client_update_time_path = ClientUpdateTimePath::new(
            client_id.clone(),
            height.revision_number(),
            height.revision_height(),
        );
        let processed_timestamp = self
            .client_processed_times
            .get(StoreHeight::Pending, &client_update_time_path)
            .ok_or(ClientError::UpdateMetaDataNotFound {
                client_id: client_id.clone(),
                height: *height,
            })?;
        let client_update_height_path = ClientUpdateHeightPath::new(
            client_id.clone(),
            height.revision_number(),
            height.revision_height(),
        );
        let processed_height = self
            .client_processed_heights
            .get(StoreHeight::Pending, &client_update_height_path)
            .ok_or(ClientError::UpdateMetaDataNotFound {
                client_id: client_id.clone(),
                height: *height,
            })?;

        Ok((processed_timestamp, processed_height))
    }
}

impl<S> ClientExecutionContext for MockIbcStore<S>
where
    S: ProvableStore + Debug,
{
    type ClientStateMut = AnyClientState;

    /// Called upon successful client creation and update
    fn store_client_state(
        &mut self,
        client_state_path: ClientStatePath,
        client_state: Self::ClientStateRef,
    ) -> Result<(), ContextError> {
        self.client_state_store
            .set(client_state_path, client_state)
            .map_err(|_| ClientError::Other {
                description: "Client state store error".to_string(),
            })?;

        Ok(())
    }

    /// Called upon successful client creation and update
    fn store_consensus_state(
        &mut self,
        consensus_state_path: ClientConsensusStatePath,
        consensus_state: Self::ConsensusStateRef,
    ) -> Result<(), ContextError> {
        self.consensus_state_store
            .set(consensus_state_path, consensus_state)
            .map_err(|_| ClientError::Other {
                description: "Consensus state store error".to_string(),
            })?;
        Ok(())
    }

    fn delete_consensus_state(
        &mut self,
        consensus_state_path: ClientConsensusStatePath,
    ) -> Result<(), ContextError> {
        self.consensus_state_store.delete(consensus_state_path);
        Ok(())
    }

    /// Delete the update metadata associated with the client at the specified
    /// height.
    fn delete_update_meta(
        &mut self,
        client_id: ClientId,
        height: Height,
    ) -> Result<(), ContextError> {
        let client_update_time_path = ClientUpdateTimePath::new(
            client_id.clone(),
            height.revision_number(),
            height.revision_height(),
        );
        self.client_processed_times.delete(client_update_time_path);
        let client_update_height_path = ClientUpdateHeightPath::new(
            client_id,
            height.revision_number(),
            height.revision_height(),
        );
        self.client_processed_heights
            .delete(client_update_height_path);
        Ok(())
    }

    /// Called upon successful client update. Implementations are expected to
    /// use this to record the time and height at which this update (or header)
    /// was processed.
    fn store_update_meta(
        &mut self,
        client_id: ClientId,
        height: Height,
        host_timestamp: Timestamp,
        host_height: Height,
    ) -> Result<(), ContextError> {
        let client_update_time_path = ClientUpdateTimePath::new(
            client_id.clone(),
            height.revision_number(),
            height.revision_height(),
        );
        self.client_processed_times
            .set(client_update_time_path, host_timestamp)
            .map_err(|_| ClientError::Other {
                description: "store update error".into(),
            })?;
        let client_update_height_path = ClientUpdateHeightPath::new(
            client_id,
            height.revision_number(),
            height.revision_height(),
        );
        self.client_processed_heights
            .set(client_update_height_path, host_height)
            .map_err(|_| ClientError::Other {
                description: "store update error".into(),
            })?;
        Ok(())
    }
}<|MERGE_RESOLUTION|>--- conflicted
+++ resolved
@@ -1,15 +1,10 @@
-<<<<<<< HEAD
 use core::fmt::Debug;
 
 use basecoin_store::context::{ProvableStore, Store};
 use basecoin_store::types::Height as StoreHeight;
-use ibc::clients::tendermint::context::ValidationContext as TmValidationContext;
-use ibc::core::client::context::{ClientExecutionContext, ClientValidationContext};
-=======
 use ibc::core::client::context::{
     ClientExecutionContext, ClientValidationContext, ExtClientValidationContext,
 };
->>>>>>> d5e38877
 use ibc::core::client::types::error::ClientError;
 use ibc::core::client::types::Height;
 use ibc::core::handler::types::error::ContextError;
@@ -51,14 +46,10 @@
     }
 }
 
-<<<<<<< HEAD
-impl<S> TmValidationContext for MockIbcStore<S>
+impl<S> ExtClientValidationContext for MockIbcStore<S>
 where
     S: ProvableStore + Debug,
 {
-=======
-impl ExtClientValidationContext for MockContext {
->>>>>>> d5e38877
     fn host_timestamp(&self) -> Result<Timestamp, ContextError> {
         ValidationContext::host_timestamp(self)
     }
