//! Implementation of a global context mock. Used in testing handlers of all IBC modules.

mod applications;
mod clients;

use crate::clients::ics07_tendermint::TENDERMINT_CLIENT_TYPE;
use crate::core::ics24_host::path::{
    AckPath, ChannelEndPath, ClientConnectionPath, ClientConsensusStatePath, CommitmentPath,
    ConnectionPath, ReceiptPath, SeqAckPath, SeqRecvPath, SeqSendPath,
};
use crate::prelude::*;

use alloc::collections::btree_map::BTreeMap;
use alloc::sync::Arc;
use core::cmp::min;
use core::fmt::Debug;
use core::ops::{Add, Sub};
use core::time::Duration;
use derive_more::{From, TryInto};
use parking_lot::Mutex;
use tendermint_proto::Protobuf;

use ibc_proto::google::protobuf::Any;
use tracing::debug;

use crate::clients::ics07_tendermint::client_state::ClientState as TmClientState;
use crate::clients::ics07_tendermint::client_state::TENDERMINT_CLIENT_STATE_TYPE_URL;
use crate::clients::ics07_tendermint::consensus_state::ConsensusState as TmConsensusState;
use crate::clients::ics07_tendermint::consensus_state::TENDERMINT_CONSENSUS_STATE_TYPE_URL;

use crate::core::dispatch;
use crate::core::events::IbcEvent;
use crate::core::ics02_client::client_state::ClientState;
use crate::core::ics02_client::client_state::ClientStateCommon;
use crate::core::ics02_client::client_type::ClientType;
use crate::core::ics02_client::consensus_state::ConsensusState;
use crate::core::ics02_client::error::ClientError;
use crate::core::ics03_connection::connection::ConnectionEnd;
use crate::core::ics03_connection::error::ConnectionError;
use crate::core::ics04_channel::channel::ChannelEnd;
use crate::core::ics04_channel::commitment::{AcknowledgementCommitment, PacketCommitment};
use crate::core::ics04_channel::error::{ChannelError, PacketError};
use crate::core::ics04_channel::packet::{Receipt, Sequence};
use crate::core::ics23_commitment::commitment::CommitmentPrefix;
use crate::core::ics24_host::identifier::{ChainId, ChannelId, ClientId, ConnectionId, PortId};
use crate::core::router::Router;
use crate::core::router::{Module, ModuleId};
use crate::core::timestamp::Timestamp;
use crate::core::{ContextError, ValidationContext};
use crate::core::{ExecutionContext, MsgEnvelope};
use crate::mock::client_state::{client_type as mock_client_type, MockClientState};
use crate::mock::consensus_state::MockConsensusState;
use crate::mock::header::MockHeader;
use crate::mock::host::{HostBlock, HostType};
use crate::mock::ics18_relayer::context::RelayerContext;
use crate::mock::ics18_relayer::error::RelayerError;
use crate::signer::Signer;
use crate::Height;

use super::client_state::{MOCK_CLIENT_STATE_TYPE_URL, MOCK_CLIENT_TYPE};
use super::consensus_state::MOCK_CONSENSUS_STATE_TYPE_URL;

pub const DEFAULT_BLOCK_TIME_SECS: u64 = 3;

#[derive(Debug, Clone, From, PartialEq, ClientState)]
#[generics(ClientValidationContext = MockContext,
           ClientExecutionContext = MockContext)
]
#[mock]
pub enum AnyClientState {
    Tendermint(TmClientState),
    Mock(MockClientState),
}

impl Protobuf<Any> for AnyClientState {}

impl TryFrom<Any> for AnyClientState {
    type Error = ClientError;

    fn try_from(raw: Any) -> Result<Self, Self::Error> {
        if raw.type_url == TENDERMINT_CLIENT_STATE_TYPE_URL {
            TmClientState::try_from(raw).map(Into::into)
        } else if raw.type_url == MOCK_CLIENT_STATE_TYPE_URL {
            MockClientState::try_from(raw).map(Into::into)
        } else {
            Err(ClientError::Other {
                description: "failed to deserialize message".to_string(),
            })
        }
    }
}

impl From<AnyClientState> for Any {
    fn from(host_client_state: AnyClientState) -> Self {
        match host_client_state {
            AnyClientState::Tendermint(cs) => cs.into(),
            AnyClientState::Mock(cs) => cs.into(),
        }
    }
}

#[derive(Debug, Clone, From, TryInto, PartialEq, ConsensusState)]
pub enum AnyConsensusState {
    Tendermint(TmConsensusState),
    Mock(MockConsensusState),
}

impl Protobuf<Any> for AnyConsensusState {}

impl TryFrom<Any> for AnyConsensusState {
    type Error = ClientError;

    fn try_from(raw: Any) -> Result<Self, Self::Error> {
        if raw.type_url == TENDERMINT_CONSENSUS_STATE_TYPE_URL {
            TmConsensusState::try_from(raw).map(Into::into)
        } else if raw.type_url == MOCK_CONSENSUS_STATE_TYPE_URL {
            MockConsensusState::try_from(raw).map(Into::into)
        } else {
            Err(ClientError::Other {
                description: "failed to deserialize message".to_string(),
            })
        }
    }
}

impl From<AnyConsensusState> for Any {
    fn from(host_consensus_state: AnyConsensusState) -> Self {
        match host_consensus_state {
            AnyConsensusState::Tendermint(cs) => cs.into(),
            AnyConsensusState::Mock(cs) => cs.into(),
        }
    }
}

/// A mock of an IBC client record as it is stored in a mock context.
/// For testing ICS02 handlers mostly, cf. `MockClientContext`.
#[derive(Clone, Debug)]
pub struct MockClientRecord {
    /// The client state (representing only the latest height at the moment).
    pub client_state: Option<AnyClientState>,

    /// Mapping of heights to consensus states for this client.
    pub consensus_states: BTreeMap<Height, AnyConsensusState>,
}

/// An object that stores all IBC related data.
#[derive(Clone, Debug, Default)]
pub struct MockIbcStore {
    /// The set of all clients, indexed by their id.
    pub clients: BTreeMap<ClientId, MockClientRecord>,

    /// Tracks the processed time for clients header updates
    pub client_processed_times: BTreeMap<(ClientId, Height), Timestamp>,

    /// Tracks the processed height for the clients
    pub client_processed_heights: BTreeMap<(ClientId, Height), Height>,

    /// Counter for the client identifiers, necessary for `increase_client_counter` and the
    /// `client_counter` methods.
    pub client_ids_counter: u64,

    /// Association between client ids and connection ids.
    pub client_connections: BTreeMap<ClientId, ConnectionId>,

    /// All the connections in the store.
    pub connections: BTreeMap<ConnectionId, ConnectionEnd>,

    /// Counter for connection identifiers (see `increase_connection_counter`).
    pub connection_ids_counter: u64,

    /// Association between connection ids and channel ids.
    pub connection_channels: BTreeMap<ConnectionId, Vec<(PortId, ChannelId)>>,

    /// Counter for channel identifiers (see `increase_channel_counter`).
    pub channel_ids_counter: u64,

    /// All the channels in the store. TODO Make new key PortId X ChannelId
    pub channels: PortChannelIdMap<ChannelEnd>,

    /// Tracks the sequence number for the next packet to be sent.
    pub next_sequence_send: PortChannelIdMap<Sequence>,

    /// Tracks the sequence number for the next packet to be received.
    pub next_sequence_recv: PortChannelIdMap<Sequence>,

    /// Tracks the sequence number for the next packet to be acknowledged.
    pub next_sequence_ack: PortChannelIdMap<Sequence>,

    pub packet_acknowledgement: PortChannelIdMap<BTreeMap<Sequence, AcknowledgementCommitment>>,

    /// Maps ports to the the module that owns it
    pub port_to_module: BTreeMap<PortId, ModuleId>,

    /// Constant-size commitments to packets data fields
    pub packet_commitment: PortChannelIdMap<BTreeMap<Sequence, PacketCommitment>>,

    // Used by unordered channel
    pub packet_receipt: PortChannelIdMap<BTreeMap<Sequence, Receipt>>,
}

/// A context implementing the dependencies necessary for testing any IBC module.
#[derive(Debug)]
pub struct MockContext {
    /// The type of host chain underlying this mock context.
    host_chain_type: HostType,

    /// Host chain identifier.
    host_chain_id: ChainId,

    /// Maximum size for the history of the host chain. Any block older than this is pruned.
    max_history_size: usize,

    /// The chain of blocks underlying this context. A vector of size up to `max_history_size`
    /// blocks, ascending order by their height (latest block is on the last position).
    history: Vec<HostBlock>,

    /// Average time duration between blocks
    block_time: Duration,

    /// An object that stores all IBC related data.
    pub ibc_store: Arc<Mutex<MockIbcStore>>,

    /// To implement ValidationContext Router
    router: BTreeMap<ModuleId, Arc<dyn Module>>,

    pub events: Vec<IbcEvent>,

    pub logs: Vec<String>,
}

/// Returns a MockContext with bare minimum initialization: no clients, no connections and no channels are
/// present, and the chain has Height(5). This should be used sparingly, mostly for testing the
/// creation of new domain objects.
impl Default for MockContext {
    fn default() -> Self {
        Self::new(
            ChainId::new("mockgaia", 0),
            HostType::Mock,
            5,
            Height::new(0, 5).expect("Never fails"),
        )
    }
}

/// A manual clone impl is provided because the tests are oblivious to the fact that the `ibc_store`
/// is a shared ptr.
impl Clone for MockContext {
    fn clone(&self) -> Self {
        let ibc_store = {
            let ibc_store = self.ibc_store.lock().clone();
            Arc::new(Mutex::new(ibc_store))
        };

        Self {
            host_chain_type: self.host_chain_type,
            host_chain_id: self.host_chain_id.clone(),
            max_history_size: self.max_history_size,
            history: self.history.clone(),
            block_time: self.block_time,
            ibc_store,
            router: self.router.clone(),
            events: self.events.clone(),
            logs: self.logs.clone(),
        }
    }
}

/// Implementation of internal interface for use in testing. The methods in this interface should
/// _not_ be accessible to any Ics handler.
impl MockContext {
    /// Creates a mock context. Parameter `max_history_size` determines how many blocks will
    /// the chain maintain in its history, which also determines the pruning window. Parameter
    /// `latest_height` determines the current height of the chain. This context
    /// has support to emulate two type of underlying chains: Mock or SyntheticTendermint.
    pub fn new(
        host_id: ChainId,
        host_type: HostType,
        max_history_size: usize,
        latest_height: Height,
    ) -> Self {
        assert_ne!(
            max_history_size, 0,
            "The chain must have a non-zero max_history_size"
        );

        assert_ne!(
            latest_height.revision_height(),
            0,
            "The chain must have a non-zero revision_height"
        );

        // Compute the number of blocks to store.
        let n = min(max_history_size as u64, latest_height.revision_height());

        assert_eq!(
            host_id.version(),
            latest_height.revision_number(),
            "The version in the chain identifier must match the version in the latest height"
        );

        let block_time = Duration::from_secs(DEFAULT_BLOCK_TIME_SECS);
        let next_block_timestamp = Timestamp::now().add(block_time).expect("Never fails");
        MockContext {
            host_chain_type: host_type,
            host_chain_id: host_id.clone(),
            max_history_size,
            history: (0..n)
                .rev()
                .map(|i| {
                    // generate blocks with timestamps -> N, N - BT, N - 2BT, ...
                    // where N = now(), BT = block_time
                    HostBlock::generate_block(
                        host_id.clone(),
                        host_type,
                        latest_height.sub(i).expect("Never fails").revision_height(),
                        next_block_timestamp
                            .sub(Duration::from_secs(DEFAULT_BLOCK_TIME_SECS * (i + 1)))
                            .expect("Never fails"),
                    )
                })
                .collect(),
            block_time,
            ibc_store: Arc::new(Mutex::new(MockIbcStore::default())),
            router: BTreeMap::new(),
            events: Vec::new(),
            logs: Vec::new(),
        }
    }

    /// Associates a client record to this context.
    /// Given a client id and a height, registers a new client in the context and also associates
    /// to this client a mock client state and a mock consensus state for height `height`. The type
    /// of this client is implicitly assumed to be Mock.
    pub fn with_client(self, client_id: &ClientId, height: Height) -> Self {
        self.with_client_parametrized(client_id, height, Some(mock_client_type()), Some(height))
    }

    /// Similar to `with_client`, this function associates a client record to this context, but
    /// additionally permits to parametrize two details of the client. If `client_type` is None,
    /// then the client will have type Mock, otherwise the specified type. If
    /// `consensus_state_height` is None, then the client will be initialized with a consensus
    /// state matching the same height as the client state (`client_state_height`).
    pub fn with_client_parametrized(
        self,
        client_id: &ClientId,
        client_state_height: Height,
        client_type: Option<ClientType>,
        consensus_state_height: Option<Height>,
    ) -> Self {
        // NOTE: this is wrong; the client chain ID is supposed to represent
        // the chain ID of the counterparty chain. But at this point this is
        // too ingrained in our tests; `with_client()` is called everywhere,
        // which delegates to this.
        let client_chain_id = self.host_chain_id.clone();

        self.with_client_parametrized_with_chain_id(
            client_chain_id,
            client_id,
            client_state_height,
            client_type,
            consensus_state_height,
        )
    }

    pub fn with_client_parametrized_with_chain_id(
        self,
        client_chain_id: ChainId,
        client_id: &ClientId,
        client_state_height: Height,
        client_type: Option<ClientType>,
        consensus_state_height: Option<Height>,
    ) -> Self {
        let cs_height = consensus_state_height.unwrap_or(client_state_height);

        let client_type = client_type.unwrap_or_else(mock_client_type);
        let (client_state, consensus_state) = if client_type.as_str() == MOCK_CLIENT_TYPE {
            (
                Some(MockClientState::new(MockHeader::new(client_state_height)).into()),
                MockConsensusState::new(MockHeader::new(cs_height)).into(),
            )
        } else if client_type.as_str() == TENDERMINT_CLIENT_TYPE {
            let light_block = HostBlock::generate_tm_block(
                client_chain_id,
                cs_height.revision_height(),
                Timestamp::now(),
            );

            let client_state =
                TmClientState::new_dummy_from_header(light_block.header().clone()).into();

            // Return the tuple.
            (Some(client_state), light_block.into())
        } else {
            panic!("unknown client type")
        };
        // If it's a mock client, create the corresponding mock states.
        let consensus_states = vec![(cs_height, consensus_state)].into_iter().collect();

        debug!("consensus states: {:?}", consensus_states);

        let client_record = MockClientRecord {
            client_state,
            consensus_states,
        };
        self.ibc_store
            .lock()
            .clients
            .insert(client_id.clone(), client_record);
        self
    }

    pub fn with_client_parametrized_history(
        self,
        client_id: &ClientId,
        client_state_height: Height,
        client_type: Option<ClientType>,
        consensus_state_height: Option<Height>,
    ) -> Self {
        let client_chain_id = self.host_chain_id.clone();
        self.with_client_parametrized_history_with_chain_id(
            client_chain_id,
            client_id,
            client_state_height,
            client_type,
            consensus_state_height,
        )
    }

    pub(crate) fn with_client_parametrized_history_with_chain_id(
        self,
        client_chain_id: ChainId,
        client_id: &ClientId,
        client_state_height: Height,
        client_type: Option<ClientType>,
        consensus_state_height: Option<Height>,
    ) -> Self {
        let cs_height = consensus_state_height.unwrap_or(client_state_height);
        let prev_cs_height = cs_height.clone().sub(1).unwrap_or(client_state_height);

        let client_type = client_type.unwrap_or_else(mock_client_type);
        let now = Timestamp::now();

        let (client_state, consensus_state): (Option<AnyClientState>, AnyConsensusState) =
            if client_type.as_str() == MOCK_CLIENT_TYPE {
                // If it's a mock client, create the corresponding mock states.
                (
                    Some(MockClientState::new(MockHeader::new(client_state_height)).into()),
                    MockConsensusState::new(MockHeader::new(cs_height)).into(),
                )
            } else if client_type.as_str() == TENDERMINT_CLIENT_TYPE {
                // If it's a Tendermint client, we need TM states.
                let light_block =
                    HostBlock::generate_tm_block(client_chain_id, cs_height.revision_height(), now);

                let client_state =
                    TmClientState::new_dummy_from_header(light_block.header().clone()).into();

                // Return the tuple.
                (Some(client_state), light_block.into())
            } else {
                panic!("Unknown client type")
            };

        let prev_consensus_state = if client_type.as_str() == MOCK_CLIENT_TYPE {
            MockConsensusState::new(MockHeader::new(prev_cs_height)).into()
        } else if client_type.as_str() == TENDERMINT_CLIENT_TYPE {
            let light_block = HostBlock::generate_tm_block(
                self.host_chain_id.clone(),
                prev_cs_height.revision_height(),
                now.sub(self.block_time).expect("Never fails"),
            );
            light_block.into()
        } else {
            panic!("Unknown client type")
        };

        let consensus_states = vec![
            (prev_cs_height, prev_consensus_state),
            (cs_height, consensus_state),
        ]
        .into_iter()
        .collect();

        debug!("consensus states: {:?}", consensus_states);

        let client_record = MockClientRecord {
            client_state,
            consensus_states,
        };

        self.ibc_store
            .lock()
            .clients
            .insert(client_id.clone(), client_record);
        self
    }

    /// Associates a connection to this context.
    pub fn with_connection(
        self,
        connection_id: ConnectionId,
        connection_end: ConnectionEnd,
    ) -> Self {
        self.ibc_store
            .lock()
            .connections
            .insert(connection_id, connection_end);
        self
    }

    /// Associates a channel (in an arbitrary state) to this context.
    pub fn with_channel(
        self,
        port_id: PortId,
        chan_id: ChannelId,
        channel_end: ChannelEnd,
    ) -> Self {
        let mut channels = self.ibc_store.lock().channels.clone();
        channels
            .entry(port_id)
            .or_default()
            .insert(chan_id, channel_end);
        self.ibc_store.lock().channels = channels;
        self
    }

    pub fn with_send_sequence(
        self,
        port_id: PortId,
        chan_id: ChannelId,
        seq_number: Sequence,
    ) -> Self {
        let mut next_sequence_send = self.ibc_store.lock().next_sequence_send.clone();
        next_sequence_send
            .entry(port_id)
            .or_default()
            .insert(chan_id, seq_number);
        self.ibc_store.lock().next_sequence_send = next_sequence_send;
        self
    }

    pub fn with_recv_sequence(
        self,
        port_id: PortId,
        chan_id: ChannelId,
        seq_number: Sequence,
    ) -> Self {
        let mut next_sequence_recv = self.ibc_store.lock().next_sequence_recv.clone();
        next_sequence_recv
            .entry(port_id)
            .or_default()
            .insert(chan_id, seq_number);
        self.ibc_store.lock().next_sequence_recv = next_sequence_recv;
        self
    }

    pub fn with_ack_sequence(
        self,
        port_id: PortId,
        chan_id: ChannelId,
        seq_number: Sequence,
    ) -> Self {
        let mut next_sequence_ack = self.ibc_store.lock().next_sequence_send.clone();
        next_sequence_ack
            .entry(port_id)
            .or_default()
            .insert(chan_id, seq_number);
        self.ibc_store.lock().next_sequence_ack = next_sequence_ack;
        self
    }

    pub fn with_height(self, target_height: Height) -> Self {
        let latest_height = self.latest_height();
        if target_height.revision_number() > latest_height.revision_number() {
            unimplemented!()
        } else if target_height.revision_number() < latest_height.revision_number() {
            panic!("Cannot rewind history of the chain to a smaller revision number!")
        } else if target_height.revision_height() < latest_height.revision_height() {
            panic!("Cannot rewind history of the chain to a smaller revision height!")
        } else if target_height.revision_height() > latest_height.revision_height() {
            // Repeatedly advance the host chain height till we hit the desired height
            let mut ctx = MockContext { ..self };
            while ctx.latest_height().revision_height() < target_height.revision_height() {
                ctx.advance_host_chain_height()
            }
            ctx
        } else {
            // Both the revision number and height match
            self
        }
    }

    pub fn with_packet_commitment(
        self,
        port_id: PortId,
        chan_id: ChannelId,
        seq: Sequence,
        data: PacketCommitment,
    ) -> Self {
        let mut packet_commitment = self.ibc_store.lock().packet_commitment.clone();
        packet_commitment
            .entry(port_id)
            .or_default()
            .entry(chan_id)
            .or_default()
            .insert(seq, data);
        self.ibc_store.lock().packet_commitment = packet_commitment;
        self
    }

    pub fn add_route(
        &mut self,
        module_id: ModuleId,
        module: impl Module + 'static,
    ) -> Result<(), String> {
        match self.router.insert(module_id, Arc::new(module)) {
            None => Ok(()),
            Some(_) => Err("Duplicate module_id".to_owned()),
        }
    }

    /// Accessor for a block of the local (host) chain from this context.
    /// Returns `None` if the block at the requested height does not exist.
    pub fn host_block(&self, target_height: &Height) -> Option<&HostBlock> {
        let target = target_height.revision_height() as usize;
        let latest = self.latest_height().revision_height() as usize;

        // Check that the block is not too advanced, nor has it been pruned.
        if (target > latest) || (target <= latest - self.history.len()) {
            None // Block for requested height does not exist in history.
        } else {
            Some(&self.history[self.history.len() + target - latest - 1])
        }
    }

    /// Triggers the advancing of the host chain, by extending the history of blocks (or headers).
    pub fn advance_host_chain_height(&mut self) {
        let latest_block = self.history.last().expect("history cannot be empty");
        let new_block = HostBlock::generate_block(
            self.host_chain_id.clone(),
            self.host_chain_type,
            latest_block.height().increment().revision_height(),
            latest_block
                .timestamp()
                .add(self.block_time)
                .expect("Never fails"),
        );

        // Append the new header at the tip of the history.
        if self.history.len() >= self.max_history_size {
            // History is full, we rotate and replace the tip with the new header.
            self.history.rotate_left(1);
            self.history[self.max_history_size - 1] = new_block;
        } else {
            // History is not full yet.
            self.history.push(new_block);
        }
    }

    /// A datagram passes from the relayer to the IBC module (on host chain).
    /// Alternative method to `Ics18Context::send` that does not exercise any serialization.
    /// Used in testing the Ics18 algorithms, hence this may return a Ics18Error.
    pub fn deliver(&mut self, msg: MsgEnvelope) -> Result<(), RelayerError> {
        dispatch(self, msg).map_err(RelayerError::TransactionFailed)?;
        // Create a new block.
        self.advance_host_chain_height();
        Ok(())
    }

    /// Validates this context. Should be called after the context is mutated by a test.
    pub fn validate(&self) -> Result<(), String> {
        // Check that the number of entries is not higher than window size.
        if self.history.len() > self.max_history_size {
            return Err("too many entries".to_string());
        }

        // Check the content of the history.
        if !self.history.is_empty() {
            // Get the highest block.
            let lh = &self.history[self.history.len() - 1];
            // Check latest is properly updated with highest header height.
            if lh.height() != self.latest_height() {
                return Err("latest height is not updated".to_string());
            }
        }

        // Check that headers in the history are in sequential order.
        for i in 1..self.history.len() {
            let ph = &self.history[i - 1];
            let h = &self.history[i];
            if ph.height().increment() != h.height() {
                return Err("headers in history not sequential".to_string());
            }
        }
        Ok(())
    }

    pub fn add_port(&mut self, port_id: PortId) {
        let module_id = ModuleId::new(format!("module{port_id}"));
        self.ibc_store
            .lock()
            .port_to_module
            .insert(port_id, module_id);
    }

    pub fn scope_port_to_module(&mut self, port_id: PortId, module_id: ModuleId) {
        self.ibc_store
            .lock()
            .port_to_module
            .insert(port_id, module_id);
    }

    pub fn latest_client_states(&self, client_id: &ClientId) -> AnyClientState {
        self.ibc_store.lock().clients[client_id]
            .client_state
            .as_ref()
            .expect("Never fails")
            .clone()
    }

    pub fn latest_consensus_states(
        &self,
        client_id: &ClientId,
        height: &Height,
<<<<<<< HEAD
    ) -> AnyConsensusState {
        self.ibc_store.lock().clients[client_id]
            .consensus_states
            .get(height)
            .unwrap()
            .clone()
=======
    ) -> Box<dyn ConsensusState> {
        dyn_clone::clone_box(
            self.ibc_store.lock().clients[client_id]
                .consensus_states
                .get(height)
                .expect("Never fails")
                .as_ref(),
        )
>>>>>>> 5ceaef32
    }

    pub fn latest_height(&self) -> Height {
        self.history
            .last()
            .expect("history cannot be empty")
            .height()
    }

    pub fn ibc_store_share(&self) -> Arc<Mutex<MockIbcStore>> {
        self.ibc_store.clone()
    }

    pub fn query_latest_header(&self) -> Option<HostBlock> {
        let block_ref = self.host_block(&self.host_height().expect("Never fails"));
        block_ref.cloned()
    }
}

type PortChannelIdMap<V> = BTreeMap<PortId, BTreeMap<ChannelId, V>>;

impl RelayerContext for MockContext {
    fn query_latest_height(&self) -> Result<Height, ContextError> {
        ValidationContext::host_height(self)
    }

    fn query_client_full_state(&self, client_id: &ClientId) -> Option<AnyClientState> {
        // Forward call to Ics2.
        self.client_state(client_id).ok()
    }

    fn signer(&self) -> Signer {
        "0CDA3F47EF3C4906693B170EF650EB968C5F4B2C"
            .to_string()
            .into()
    }
}

impl Router for MockContext {
    fn get_route(&self, module_id: &ModuleId) -> Option<&dyn Module> {
        self.router.get(module_id).map(Arc::as_ref)
    }
    fn get_route_mut(&mut self, module_id: &ModuleId) -> Option<&mut dyn Module> {
        // NOTE: The following:

        // self.router.get_mut(module_id).and_then(Arc::get_mut)

        // doesn't work due to a compiler bug. So we expand it out manually.

        match self.router.get_mut(module_id) {
            Some(arc_mod) => match Arc::get_mut(arc_mod) {
                Some(m) => Some(m),
                None => None,
            },
            None => None,
        }
    }

    fn lookup_module_by_port(&self, port_id: &PortId) -> Option<ModuleId> {
        self.ibc_store.lock().port_to_module.get(port_id).cloned()
    }
}

impl ValidationContext for MockContext {
    type ClientValidationContext = Self;
    type E = Self;
    type AnyConsensusState = AnyConsensusState;
    type AnyClientState = AnyClientState;

    fn client_state(&self, client_id: &ClientId) -> Result<Self::AnyClientState, ContextError> {
        match self.ibc_store.lock().clients.get(client_id) {
            Some(client_record) => {
                client_record
                    .client_state
                    .clone()
                    .ok_or_else(|| ClientError::ClientStateNotFound {
                        client_id: client_id.clone(),
                    })
            }
            None => Err(ClientError::ClientStateNotFound {
                client_id: client_id.clone(),
            }),
        }
        .map_err(ContextError::ClientError)
    }

    fn decode_client_state(&self, client_state: Any) -> Result<Self::AnyClientState, ContextError> {
        if let Ok(client_state) = TmClientState::try_from(client_state.clone()) {
            client_state.validate().map_err(ClientError::from)?;
            Ok(client_state.into())
        } else if let Ok(client_state) = MockClientState::try_from(client_state.clone()) {
            Ok(client_state.into())
        } else {
            Err(ClientError::UnknownClientStateType {
                client_state_type: client_state.type_url,
            })
        }
        .map_err(ContextError::ClientError)
    }

    fn consensus_state(
        &self,
        client_cons_state_path: &ClientConsensusStatePath,
    ) -> Result<AnyConsensusState, ContextError> {
        let client_id = &client_cons_state_path.client_id;
        let height = Height::new(client_cons_state_path.epoch, client_cons_state_path.height)?;
        match self.ibc_store.lock().clients.get(client_id) {
            Some(client_record) => match client_record.consensus_states.get(&height) {
                Some(consensus_state) => Ok(consensus_state.clone()),
                None => Err(ClientError::ConsensusStateNotFound {
                    client_id: client_id.clone(),
                    height,
                }),
            },
            None => Err(ClientError::ConsensusStateNotFound {
                client_id: client_id.clone(),
                height,
            }),
        }
        .map_err(ContextError::ClientError)
    }

<<<<<<< HEAD
=======
    fn next_consensus_state(
        &self,
        client_id: &ClientId,
        height: &Height,
    ) -> Result<Option<Box<dyn ConsensusState>>, ContextError> {
        let ibc_store = self.ibc_store.lock();
        let client_record =
            ibc_store
                .clients
                .get(client_id)
                .ok_or_else(|| ClientError::ClientStateNotFound {
                    client_id: client_id.clone(),
                })?;

        // Get the consensus state heights and sort them in ascending order.
        let mut heights: Vec<Height> = client_record.consensus_states.keys().cloned().collect();
        heights.sort();

        // Search for next state.
        for h in heights {
            if h > *height {
                // unwrap should never happen, as the consensus state for h must exist
                return Ok(Some(
                    client_record
                        .consensus_states
                        .get(&h)
                        .expect("Never fails")
                        .clone(),
                ));
            }
        }
        Ok(None)
    }

    fn prev_consensus_state(
        &self,
        client_id: &ClientId,
        height: &Height,
    ) -> Result<Option<Box<dyn ConsensusState>>, ContextError> {
        let ibc_store = self.ibc_store.lock();
        let client_record =
            ibc_store
                .clients
                .get(client_id)
                .ok_or_else(|| ClientError::ClientStateNotFound {
                    client_id: client_id.clone(),
                })?;

        // Get the consensus state heights and sort them in descending order.
        let mut heights: Vec<Height> = client_record.consensus_states.keys().cloned().collect();
        heights.sort_by(|a, b| b.cmp(a));

        // Search for previous state.
        for h in heights {
            if h < *height {
                // unwrap should never happen, as the consensus state for h must exist
                return Ok(Some(
                    client_record
                        .consensus_states
                        .get(&h)
                        .expect("Never fails")
                        .clone(),
                ));
            }
        }
        Ok(None)
    }

>>>>>>> 5ceaef32
    fn host_height(&self) -> Result<Height, ContextError> {
        Ok(self.latest_height())
    }

    fn host_timestamp(&self) -> Result<Timestamp, ContextError> {
        Ok(self
            .history
            .last()
            .expect("history cannot be empty")
            .timestamp()
            .add(self.block_time)
            .expect("Never fails"))
    }

    fn host_consensus_state(&self, height: &Height) -> Result<AnyConsensusState, ContextError> {
        match self.host_block(height) {
            Some(block_ref) => Ok(block_ref.clone().into()),
            None => Err(ClientError::MissingLocalConsensusState { height: *height }),
        }
        .map_err(ConnectionError::Client)
        .map_err(ContextError::ConnectionError)
    }

    fn client_counter(&self) -> Result<u64, ContextError> {
        Ok(self.ibc_store.lock().client_ids_counter)
    }

    fn connection_end(&self, cid: &ConnectionId) -> Result<ConnectionEnd, ContextError> {
        match self.ibc_store.lock().connections.get(cid) {
            Some(connection_end) => Ok(connection_end.clone()),
            None => Err(ConnectionError::ConnectionNotFound {
                connection_id: cid.clone(),
            }),
        }
        .map_err(ContextError::ConnectionError)
    }

    fn validate_self_client(
        &self,
        client_state_of_host_on_counterparty: Any,
    ) -> Result<(), ContextError> {
        let mock_client_state = MockClientState::try_from(client_state_of_host_on_counterparty)
            .map_err(|_| ConnectionError::InvalidClientState {
                reason: "client must be a mock client".to_string(),
            })
            .map_err(ContextError::ConnectionError)?;

        mock_client_state.confirm_not_frozen()?;

        let self_chain_id = &self.host_chain_id;
        let self_revision_number = self_chain_id.version();
        if self_revision_number != mock_client_state.latest_height().revision_number() {
            return Err(ConnectionError::InvalidClientState {
                reason: format!(
                    "client is not in the same revision as the chain. expected: {}, got: {}",
                    self_revision_number,
                    mock_client_state.latest_height().revision_number()
                ),
            })
            .map_err(ContextError::ConnectionError);
        }

        let host_current_height = self.latest_height().increment();
        if mock_client_state.latest_height() >= host_current_height {
            return Err(ConnectionError::InvalidClientState {
                reason: format!(
                    "client has latest height {} greater than or equal to chain height {}",
                    mock_client_state.latest_height(),
                    host_current_height
                ),
            })
            .map_err(ContextError::ConnectionError);
        }

        Ok(())
    }

    fn commitment_prefix(&self) -> CommitmentPrefix {
        CommitmentPrefix::try_from(b"mock".to_vec()).expect("Never fails")
    }

    fn connection_counter(&self) -> Result<u64, ContextError> {
        Ok(self.ibc_store.lock().connection_ids_counter)
    }

    fn channel_end(&self, chan_end_path: &ChannelEndPath) -> Result<ChannelEnd, ContextError> {
        let port_id = &chan_end_path.0;
        let channel_id = &chan_end_path.1;

        match self
            .ibc_store
            .lock()
            .channels
            .get(port_id)
            .and_then(|map| map.get(channel_id))
        {
            Some(channel_end) => Ok(channel_end.clone()),
            None => Err(ChannelError::ChannelNotFound {
                port_id: port_id.clone(),
                channel_id: channel_id.clone(),
            }),
        }
        .map_err(ContextError::ChannelError)
    }

    fn get_next_sequence_send(
        &self,
        seq_send_path: &SeqSendPath,
    ) -> Result<Sequence, ContextError> {
        let port_id = &seq_send_path.0;
        let channel_id = &seq_send_path.1;

        match self
            .ibc_store
            .lock()
            .next_sequence_send
            .get(port_id)
            .and_then(|map| map.get(channel_id))
        {
            Some(sequence) => Ok(*sequence),
            None => Err(PacketError::MissingNextSendSeq {
                port_id: port_id.clone(),
                channel_id: channel_id.clone(),
            }),
        }
        .map_err(ContextError::PacketError)
    }

    fn get_next_sequence_recv(
        &self,
        seq_recv_path: &SeqRecvPath,
    ) -> Result<Sequence, ContextError> {
        let port_id = &seq_recv_path.0;
        let channel_id = &seq_recv_path.1;

        match self
            .ibc_store
            .lock()
            .next_sequence_recv
            .get(port_id)
            .and_then(|map| map.get(channel_id))
        {
            Some(sequence) => Ok(*sequence),
            None => Err(PacketError::MissingNextRecvSeq {
                port_id: port_id.clone(),
                channel_id: channel_id.clone(),
            }),
        }
        .map_err(ContextError::PacketError)
    }

    fn get_next_sequence_ack(&self, seq_ack_path: &SeqAckPath) -> Result<Sequence, ContextError> {
        let port_id = &seq_ack_path.0;
        let channel_id = &seq_ack_path.1;

        match self
            .ibc_store
            .lock()
            .next_sequence_ack
            .get(port_id)
            .and_then(|map| map.get(channel_id))
        {
            Some(sequence) => Ok(*sequence),
            None => Err(PacketError::MissingNextAckSeq {
                port_id: port_id.clone(),
                channel_id: channel_id.clone(),
            }),
        }
        .map_err(ContextError::PacketError)
    }

    fn get_packet_commitment(
        &self,
        commitment_path: &CommitmentPath,
    ) -> Result<PacketCommitment, ContextError> {
        let port_id = &commitment_path.port_id;
        let channel_id = &commitment_path.channel_id;
        let seq = &commitment_path.sequence;

        match self
            .ibc_store
            .lock()
            .packet_commitment
            .get(port_id)
            .and_then(|map| map.get(channel_id))
            .and_then(|map| map.get(seq))
        {
            Some(commitment) => Ok(commitment.clone()),
            None => Err(PacketError::PacketCommitmentNotFound { sequence: *seq }),
        }
        .map_err(ContextError::PacketError)
    }

    fn get_packet_receipt(&self, receipt_path: &ReceiptPath) -> Result<Receipt, ContextError> {
        let port_id = &receipt_path.port_id;
        let channel_id = &receipt_path.channel_id;
        let seq = &receipt_path.sequence;

        match self
            .ibc_store
            .lock()
            .packet_receipt
            .get(port_id)
            .and_then(|map| map.get(channel_id))
            .and_then(|map| map.get(seq))
        {
            Some(receipt) => Ok(receipt.clone()),
            None => Err(PacketError::PacketReceiptNotFound { sequence: *seq }),
        }
        .map_err(ContextError::PacketError)
    }

    fn get_packet_acknowledgement(
        &self,
        ack_path: &AckPath,
    ) -> Result<AcknowledgementCommitment, ContextError> {
        let port_id = &ack_path.port_id;
        let channel_id = &ack_path.channel_id;
        let seq = &ack_path.sequence;

        match self
            .ibc_store
            .lock()
            .packet_acknowledgement
            .get(port_id)
            .and_then(|map| map.get(channel_id))
            .and_then(|map| map.get(seq))
        {
            Some(ack) => Ok(ack.clone()),
            None => Err(PacketError::PacketAcknowledgementNotFound { sequence: *seq }),
        }
        .map_err(ContextError::PacketError)
    }

    fn client_update_time(
        &self,
        client_id: &ClientId,
        height: &Height,
    ) -> Result<Timestamp, ContextError> {
        match self
            .ibc_store
            .lock()
            .client_processed_times
            .get(&(client_id.clone(), *height))
        {
            Some(time) => Ok(*time),
            None => Err(ChannelError::ProcessedTimeNotFound {
                client_id: client_id.clone(),
                height: *height,
            }),
        }
        .map_err(ContextError::ChannelError)
    }

    fn client_update_height(
        &self,
        client_id: &ClientId,
        height: &Height,
    ) -> Result<Height, ContextError> {
        match self
            .ibc_store
            .lock()
            .client_processed_heights
            .get(&(client_id.clone(), *height))
        {
            Some(height) => Ok(*height),
            None => Err(ChannelError::ProcessedHeightNotFound {
                client_id: client_id.clone(),
                height: *height,
            }),
        }
        .map_err(ContextError::ChannelError)
    }

    fn channel_counter(&self) -> Result<u64, ContextError> {
        Ok(self.ibc_store.lock().channel_ids_counter)
    }

    fn max_expected_time_per_block(&self) -> Duration {
        self.block_time
    }

    fn validate_message_signer(&self, _signer: &Signer) -> Result<(), ContextError> {
        Ok(())
    }

    fn get_client_validation_context(&self) -> &Self::ClientValidationContext {
        self
    }
}

<<<<<<< HEAD
impl ExecutionContext for MockContext {
    fn get_client_execution_context(&mut self) -> &mut Self::E {
        self
=======
    fn store_consensus_state(
        &mut self,
        consensus_state_path: ClientConsensusStatePath,
        consensus_state: Box<dyn ConsensusState>,
    ) -> Result<(), ContextError> {
        let mut ibc_store = self.ibc_store.lock();

        let client_record = ibc_store
            .clients
            .entry(consensus_state_path.client_id)
            .or_insert(MockClientRecord {
                consensus_states: Default::default(),
                client_state: Default::default(),
            });

        let height = Height::new(consensus_state_path.epoch, consensus_state_path.height)
            .expect("Never fails");
        client_record
            .consensus_states
            .insert(height, consensus_state);
        Ok(())
>>>>>>> 5ceaef32
    }

    fn increase_client_counter(&mut self) {
        self.ibc_store.lock().client_ids_counter += 1
    }

    fn store_update_time(
        &mut self,
        client_id: ClientId,
        height: Height,
        timestamp: Timestamp,
    ) -> Result<(), ContextError> {
        let _ = self
            .ibc_store
            .lock()
            .client_processed_times
            .insert((client_id, height), timestamp);
        Ok(())
    }

    fn store_update_height(
        &mut self,
        client_id: ClientId,
        height: Height,
        host_height: Height,
    ) -> Result<(), ContextError> {
        let _ = self
            .ibc_store
            .lock()
            .client_processed_heights
            .insert((client_id, height), host_height);
        Ok(())
    }

    fn store_connection(
        &mut self,
        connection_path: &ConnectionPath,
        connection_end: ConnectionEnd,
    ) -> Result<(), ContextError> {
        let connection_id = connection_path.0.clone();
        self.ibc_store
            .lock()
            .connections
            .insert(connection_id, connection_end);
        Ok(())
    }

    fn store_connection_to_client(
        &mut self,
        client_connection_path: &ClientConnectionPath,
        conn_id: ConnectionId,
    ) -> Result<(), ContextError> {
        let client_id = client_connection_path.0.clone();
        self.ibc_store
            .lock()
            .client_connections
            .insert(client_id, conn_id);
        Ok(())
    }

    fn increase_connection_counter(&mut self) {
        self.ibc_store.lock().connection_ids_counter += 1;
    }

    fn store_packet_commitment(
        &mut self,
        commitment_path: &CommitmentPath,
        commitment: PacketCommitment,
    ) -> Result<(), ContextError> {
        self.ibc_store
            .lock()
            .packet_commitment
            .entry(commitment_path.port_id.clone())
            .or_default()
            .entry(commitment_path.channel_id.clone())
            .or_default()
            .insert(commitment_path.sequence, commitment);
        Ok(())
    }

    fn delete_packet_commitment(
        &mut self,
        commitment_path: &CommitmentPath,
    ) -> Result<(), ContextError> {
        self.ibc_store
            .lock()
            .packet_commitment
            .get_mut(&commitment_path.port_id)
            .and_then(|map| map.get_mut(&commitment_path.channel_id))
            .and_then(|map| map.remove(&commitment_path.sequence));
        Ok(())
    }

    fn store_packet_receipt(
        &mut self,
        path: &ReceiptPath,
        receipt: Receipt,
    ) -> Result<(), ContextError> {
        self.ibc_store
            .lock()
            .packet_receipt
            .entry(path.port_id.clone())
            .or_default()
            .entry(path.channel_id.clone())
            .or_default()
            .insert(path.sequence, receipt);
        Ok(())
    }

    fn store_packet_acknowledgement(
        &mut self,
        ack_path: &AckPath,
        ack_commitment: AcknowledgementCommitment,
    ) -> Result<(), ContextError> {
        let port_id = ack_path.port_id.clone();
        let channel_id = ack_path.channel_id.clone();
        let seq = ack_path.sequence;

        self.ibc_store
            .lock()
            .packet_acknowledgement
            .entry(port_id)
            .or_default()
            .entry(channel_id)
            .or_default()
            .insert(seq, ack_commitment);
        Ok(())
    }

    fn delete_packet_acknowledgement(&mut self, ack_path: &AckPath) -> Result<(), ContextError> {
        let port_id = ack_path.port_id.clone();
        let channel_id = ack_path.channel_id.clone();
        let sequence = ack_path.sequence;

        self.ibc_store
            .lock()
            .packet_acknowledgement
            .get_mut(&port_id)
            .and_then(|map| map.get_mut(&channel_id))
            .and_then(|map| map.remove(&sequence));
        Ok(())
    }

    fn store_channel(
        &mut self,
        channel_end_path: &ChannelEndPath,
        channel_end: ChannelEnd,
    ) -> Result<(), ContextError> {
        let port_id = channel_end_path.0.clone();
        let channel_id = channel_end_path.1.clone();

        self.ibc_store
            .lock()
            .channels
            .entry(port_id)
            .or_default()
            .insert(channel_id, channel_end);
        Ok(())
    }

    fn store_next_sequence_send(
        &mut self,
        seq_send_path: &SeqSendPath,
        seq: Sequence,
    ) -> Result<(), ContextError> {
        let port_id = seq_send_path.0.clone();
        let channel_id = seq_send_path.1.clone();

        self.ibc_store
            .lock()
            .next_sequence_send
            .entry(port_id)
            .or_default()
            .insert(channel_id, seq);
        Ok(())
    }

    fn store_next_sequence_recv(
        &mut self,
        seq_recv_path: &SeqRecvPath,
        seq: Sequence,
    ) -> Result<(), ContextError> {
        let port_id = seq_recv_path.0.clone();
        let channel_id = seq_recv_path.1.clone();

        self.ibc_store
            .lock()
            .next_sequence_recv
            .entry(port_id)
            .or_default()
            .insert(channel_id, seq);
        Ok(())
    }

    fn store_next_sequence_ack(
        &mut self,
        seq_ack_path: &SeqAckPath,
        seq: Sequence,
    ) -> Result<(), ContextError> {
        let port_id = seq_ack_path.0.clone();
        let channel_id = seq_ack_path.1.clone();

        self.ibc_store
            .lock()
            .next_sequence_ack
            .entry(port_id)
            .or_default()
            .insert(channel_id, seq);
        Ok(())
    }

    fn increase_channel_counter(&mut self) {
        self.ibc_store.lock().channel_ids_counter += 1;
    }

    fn emit_ibc_event(&mut self, event: IbcEvent) {
        self.events.push(event);
    }

    fn log_message(&mut self, message: String) {
        self.logs.push(message);
    }
}

#[cfg(test)]
mod tests {
    use super::*;
    use test_log::test;

    use crate::core::ics04_channel::channel::{Counterparty, Order};
    use crate::core::ics04_channel::error::ChannelError;
    use crate::core::ics04_channel::packet::{Acknowledgement, Packet};
    use crate::core::ics04_channel::Version;
    use crate::core::ics24_host::identifier::ChainId;
    use crate::core::ics24_host::identifier::{ChannelId, ConnectionId, PortId};
    use crate::core::router::{Module, ModuleExtras, ModuleId};
    use crate::mock::context::MockContext;
    use crate::mock::host::HostType;
    use crate::signer::Signer;
    use crate::test_utils::get_dummy_bech32_account;
    use crate::Height;

    #[test]
    fn test_history_manipulation() {
        pub struct Test {
            name: String,
            ctx: MockContext,
        }
        let cv = 1; // The version to use for all chains.

        let tests: Vec<Test> = vec![
            Test {
                name: "Empty history, small pruning window".to_string(),
                ctx: MockContext::new(
                    ChainId::new("mockgaia", cv),
                    HostType::Mock,
                    2,
                    Height::new(cv, 1).expect("Never fails"),
                ),
            },
            Test {
                name: "[Synthetic TM host] Empty history, small pruning window".to_string(),
                ctx: MockContext::new(
                    ChainId::new("mocksgaia", cv),
                    HostType::SyntheticTendermint,
                    2,
                    Height::new(cv, 1).expect("Never fails"),
                ),
            },
            Test {
                name: "Large pruning window".to_string(),
                ctx: MockContext::new(
                    ChainId::new("mockgaia", cv),
                    HostType::Mock,
                    30,
                    Height::new(cv, 2).expect("Never fails"),
                ),
            },
            Test {
                name: "[Synthetic TM host] Large pruning window".to_string(),
                ctx: MockContext::new(
                    ChainId::new("mocksgaia", cv),
                    HostType::SyntheticTendermint,
                    30,
                    Height::new(cv, 2).expect("Never fails"),
                ),
            },
            Test {
                name: "Small pruning window".to_string(),
                ctx: MockContext::new(
                    ChainId::new("mockgaia", cv),
                    HostType::Mock,
                    3,
                    Height::new(cv, 30).expect("Never fails"),
                ),
            },
            Test {
                name: "[Synthetic TM host] Small pruning window".to_string(),
                ctx: MockContext::new(
                    ChainId::new("mockgaia", cv),
                    HostType::SyntheticTendermint,
                    3,
                    Height::new(cv, 30).expect("Never fails"),
                ),
            },
            Test {
                name: "Small pruning window, small starting height".to_string(),
                ctx: MockContext::new(
                    ChainId::new("mockgaia", cv),
                    HostType::Mock,
                    3,
                    Height::new(cv, 2).expect("Never fails"),
                ),
            },
            Test {
                name: "[Synthetic TM host] Small pruning window, small starting height".to_string(),
                ctx: MockContext::new(
                    ChainId::new("mockgaia", cv),
                    HostType::SyntheticTendermint,
                    3,
                    Height::new(cv, 2).expect("Never fails"),
                ),
            },
            Test {
                name: "Large pruning window, large starting height".to_string(),
                ctx: MockContext::new(
                    ChainId::new("mockgaia", cv),
                    HostType::Mock,
                    50,
                    Height::new(cv, 2000).expect("Never fails"),
                ),
            },
            Test {
                name: "[Synthetic TM host] Large pruning window, large starting height".to_string(),
                ctx: MockContext::new(
                    ChainId::new("mockgaia", cv),
                    HostType::SyntheticTendermint,
                    50,
                    Height::new(cv, 2000).expect("Never fails"),
                ),
            },
        ];

        for mut test in tests {
            // All tests should yield a valid context after initialization.
            assert!(
                test.ctx.validate().is_ok(),
                "failed in test {} while validating context {:?}",
                test.name,
                test.ctx
            );

            let current_height = test.ctx.latest_height();

            // After advancing the chain's height, the context should still be valid.
            test.ctx.advance_host_chain_height();
            assert!(
                test.ctx.validate().is_ok(),
                "failed in test {} while validating context {:?}",
                test.name,
                test.ctx
            );

            let next_height = current_height.increment();
            assert_eq!(
                test.ctx.latest_height(),
                next_height,
                "failed while increasing height for context {:?}",
                test.ctx
            );

            assert_eq!(
                test.ctx
                    .host_block(&current_height)
                    .expect("Never fails")
                    .height(),
                current_height,
                "failed while fetching height {:?} of context {:?}",
                current_height,
                test.ctx
            );
        }
    }

    #[test]
    fn test_router() {
        #[derive(Debug, Default)]
        struct FooModule {
            counter: usize,
        }

        impl Module for FooModule {
            fn on_chan_open_init_validate(
                &self,
                _order: Order,
                _connection_hops: &[ConnectionId],
                _port_id: &PortId,
                _channel_id: &ChannelId,
                _counterparty: &Counterparty,
                version: &Version,
            ) -> Result<Version, ChannelError> {
                Ok(version.clone())
            }

            fn on_chan_open_init_execute(
                &mut self,
                _order: Order,
                _connection_hops: &[ConnectionId],
                _port_id: &PortId,
                _channel_id: &ChannelId,
                _counterparty: &Counterparty,
                version: &Version,
            ) -> Result<(ModuleExtras, Version), ChannelError> {
                Ok((ModuleExtras::empty(), version.clone()))
            }

            fn on_chan_open_try_validate(
                &self,
                _order: Order,
                _connection_hops: &[ConnectionId],
                _port_id: &PortId,
                _channel_id: &ChannelId,
                _counterparty: &Counterparty,
                counterparty_version: &Version,
            ) -> Result<Version, ChannelError> {
                Ok(counterparty_version.clone())
            }

            fn on_chan_open_try_execute(
                &mut self,
                _order: Order,
                _connection_hops: &[ConnectionId],
                _port_id: &PortId,
                _channel_id: &ChannelId,
                _counterparty: &Counterparty,
                counterparty_version: &Version,
            ) -> Result<(ModuleExtras, Version), ChannelError> {
                Ok((ModuleExtras::empty(), counterparty_version.clone()))
            }

            fn on_recv_packet_execute(
                &mut self,
                _packet: &Packet,
                _relayer: &Signer,
            ) -> (ModuleExtras, Acknowledgement) {
                self.counter += 1;

                (
                    ModuleExtras::empty(),
                    Acknowledgement::try_from(vec![1u8]).expect("Never fails"),
                )
            }

            fn on_timeout_packet_validate(
                &self,
                _packet: &Packet,
                _relayer: &Signer,
            ) -> Result<(), PacketError> {
                Ok(())
            }

            fn on_timeout_packet_execute(
                &mut self,
                _packet: &Packet,
                _relayer: &Signer,
            ) -> (ModuleExtras, Result<(), PacketError>) {
                (ModuleExtras::empty(), Ok(()))
            }

            fn on_acknowledgement_packet_validate(
                &self,
                _packet: &Packet,
                _acknowledgement: &Acknowledgement,
                _relayer: &Signer,
            ) -> Result<(), PacketError> {
                Ok(())
            }

            fn on_acknowledgement_packet_execute(
                &mut self,
                _packet: &Packet,
                _acknowledgement: &Acknowledgement,
                _relayer: &Signer,
            ) -> (ModuleExtras, Result<(), PacketError>) {
                (ModuleExtras::empty(), Ok(()))
            }
        }

        #[derive(Debug, Default)]
        struct BarModule;

        impl Module for BarModule {
            fn on_chan_open_init_validate(
                &self,
                _order: Order,
                _connection_hops: &[ConnectionId],
                _port_id: &PortId,
                _channel_id: &ChannelId,
                _counterparty: &Counterparty,
                version: &Version,
            ) -> Result<Version, ChannelError> {
                Ok(version.clone())
            }

            fn on_chan_open_init_execute(
                &mut self,
                _order: Order,
                _connection_hops: &[ConnectionId],
                _port_id: &PortId,
                _channel_id: &ChannelId,
                _counterparty: &Counterparty,
                version: &Version,
            ) -> Result<(ModuleExtras, Version), ChannelError> {
                Ok((ModuleExtras::empty(), version.clone()))
            }

            fn on_chan_open_try_validate(
                &self,
                _order: Order,
                _connection_hops: &[ConnectionId],
                _port_id: &PortId,
                _channel_id: &ChannelId,
                _counterparty: &Counterparty,
                counterparty_version: &Version,
            ) -> Result<Version, ChannelError> {
                Ok(counterparty_version.clone())
            }

            fn on_chan_open_try_execute(
                &mut self,
                _order: Order,
                _connection_hops: &[ConnectionId],
                _port_id: &PortId,
                _channel_id: &ChannelId,
                _counterparty: &Counterparty,
                counterparty_version: &Version,
            ) -> Result<(ModuleExtras, Version), ChannelError> {
                Ok((ModuleExtras::empty(), counterparty_version.clone()))
            }

            fn on_recv_packet_execute(
                &mut self,
                _packet: &Packet,
                _relayer: &Signer,
            ) -> (ModuleExtras, Acknowledgement) {
                (
                    ModuleExtras::empty(),
                    Acknowledgement::try_from(vec![1u8]).expect("Never fails"),
                )
            }

            fn on_timeout_packet_validate(
                &self,
                _packet: &Packet,
                _relayer: &Signer,
            ) -> Result<(), PacketError> {
                Ok(())
            }

            fn on_timeout_packet_execute(
                &mut self,
                _packet: &Packet,
                _relayer: &Signer,
            ) -> (ModuleExtras, Result<(), PacketError>) {
                (ModuleExtras::empty(), Ok(()))
            }

            fn on_acknowledgement_packet_validate(
                &self,
                _packet: &Packet,
                _acknowledgement: &Acknowledgement,
                _relayer: &Signer,
            ) -> Result<(), PacketError> {
                Ok(())
            }

            fn on_acknowledgement_packet_execute(
                &mut self,
                _packet: &Packet,
                _acknowledgement: &Acknowledgement,
                _relayer: &Signer,
            ) -> (ModuleExtras, Result<(), PacketError>) {
                (ModuleExtras::empty(), Ok(()))
            }
        }

        let mut ctx = MockContext::new(
            ChainId::new("mockgaia", 1),
            HostType::Mock,
            1,
            Height::new(1, 1).expect("Never fails"),
        );
        ctx.add_route(ModuleId::new("foomodule".to_string()), FooModule::default())
            .expect("Never fails");
        ctx.add_route(ModuleId::new("barmodule".to_string()), BarModule)
            .expect("Never fails");

        let mut on_recv_packet_result = |module_id: &'static str| {
            let module_id = ModuleId::new(module_id.to_string());
            let m = ctx.get_route_mut(&module_id).expect("Never fails");
            let result =
                m.on_recv_packet_execute(&Packet::default(), &get_dummy_bech32_account().into());
            (module_id, result)
        };

        let _results = vec![
            on_recv_packet_result("foomodule"),
            on_recv_packet_result("barmodule"),
        ];
    }
}<|MERGE_RESOLUTION|>--- conflicted
+++ resolved
@@ -722,23 +722,12 @@
         &self,
         client_id: &ClientId,
         height: &Height,
-<<<<<<< HEAD
     ) -> AnyConsensusState {
         self.ibc_store.lock().clients[client_id]
             .consensus_states
             .get(height)
-            .unwrap()
+            .expect("Never fails")
             .clone()
-=======
-    ) -> Box<dyn ConsensusState> {
-        dyn_clone::clone_box(
-            self.ibc_store.lock().clients[client_id]
-                .consensus_states
-                .get(height)
-                .expect("Never fails")
-                .as_ref(),
-        )
->>>>>>> 5ceaef32
     }
 
     pub fn latest_height(&self) -> Height {
@@ -861,77 +850,6 @@
         .map_err(ContextError::ClientError)
     }
 
-<<<<<<< HEAD
-=======
-    fn next_consensus_state(
-        &self,
-        client_id: &ClientId,
-        height: &Height,
-    ) -> Result<Option<Box<dyn ConsensusState>>, ContextError> {
-        let ibc_store = self.ibc_store.lock();
-        let client_record =
-            ibc_store
-                .clients
-                .get(client_id)
-                .ok_or_else(|| ClientError::ClientStateNotFound {
-                    client_id: client_id.clone(),
-                })?;
-
-        // Get the consensus state heights and sort them in ascending order.
-        let mut heights: Vec<Height> = client_record.consensus_states.keys().cloned().collect();
-        heights.sort();
-
-        // Search for next state.
-        for h in heights {
-            if h > *height {
-                // unwrap should never happen, as the consensus state for h must exist
-                return Ok(Some(
-                    client_record
-                        .consensus_states
-                        .get(&h)
-                        .expect("Never fails")
-                        .clone(),
-                ));
-            }
-        }
-        Ok(None)
-    }
-
-    fn prev_consensus_state(
-        &self,
-        client_id: &ClientId,
-        height: &Height,
-    ) -> Result<Option<Box<dyn ConsensusState>>, ContextError> {
-        let ibc_store = self.ibc_store.lock();
-        let client_record =
-            ibc_store
-                .clients
-                .get(client_id)
-                .ok_or_else(|| ClientError::ClientStateNotFound {
-                    client_id: client_id.clone(),
-                })?;
-
-        // Get the consensus state heights and sort them in descending order.
-        let mut heights: Vec<Height> = client_record.consensus_states.keys().cloned().collect();
-        heights.sort_by(|a, b| b.cmp(a));
-
-        // Search for previous state.
-        for h in heights {
-            if h < *height {
-                // unwrap should never happen, as the consensus state for h must exist
-                return Ok(Some(
-                    client_record
-                        .consensus_states
-                        .get(&h)
-                        .expect("Never fails")
-                        .clone(),
-                ));
-            }
-        }
-        Ok(None)
-    }
-
->>>>>>> 5ceaef32
     fn host_height(&self) -> Result<Height, ContextError> {
         Ok(self.latest_height())
     }
@@ -1223,33 +1141,9 @@
     }
 }
 
-<<<<<<< HEAD
 impl ExecutionContext for MockContext {
     fn get_client_execution_context(&mut self) -> &mut Self::E {
         self
-=======
-    fn store_consensus_state(
-        &mut self,
-        consensus_state_path: ClientConsensusStatePath,
-        consensus_state: Box<dyn ConsensusState>,
-    ) -> Result<(), ContextError> {
-        let mut ibc_store = self.ibc_store.lock();
-
-        let client_record = ibc_store
-            .clients
-            .entry(consensus_state_path.client_id)
-            .or_insert(MockClientRecord {
-                consensus_states: Default::default(),
-                client_state: Default::default(),
-            });
-
-        let height = Height::new(consensus_state_path.epoch, consensus_state_path.height)
-            .expect("Never fails");
-        client_record
-            .consensus_states
-            .insert(height, consensus_state);
-        Ok(())
->>>>>>> 5ceaef32
     }
 
     fn increase_client_counter(&mut self) {
