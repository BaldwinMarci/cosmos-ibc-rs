use crate::prelude::*;

use alloc::collections::btree_map::BTreeMap as HashMap;
use core::time::Duration;
use dyn_clone::clone_box;
use ibc_proto::ibc::core::commitment::v1::MerkleProof;

use ibc_proto::google::protobuf::Any;
use ibc_proto::ibc::mock::ClientState as RawMockClientState;
use ibc_proto::protobuf::Protobuf;
use serde::{Deserialize, Serialize};

use crate::core::ics02_client::client_state::{ClientState, UpdatedState, UpgradeOptions};
use crate::core::ics02_client::client_type::ClientType;
use crate::core::ics02_client::consensus_state::ConsensusState;
<<<<<<< HEAD
use crate::core::ics02_client::context::ClientReader;
use crate::core::ics02_client::error::Error;
use crate::core::ics03_connection::connection::ConnectionEnd;
use crate::core::ics04_channel::channel::ChannelEnd;
use crate::core::ics04_channel::commitment::{AcknowledgementCommitment, PacketCommitment};
use crate::core::ics04_channel::context::ChannelReader;
use crate::core::ics04_channel::packet::Sequence;
use crate::core::ics23_commitment::commitment::{
    CommitmentPrefix, CommitmentProofBytes, CommitmentRoot,
};
use crate::core::ics23_commitment::merkle::apply_prefix;
=======
use crate::core::ics02_client::error::ClientError;
>>>>>>> 10566298
use crate::core::ics24_host::identifier::{ChainId, ChannelId, ClientId, ConnectionId, PortId};
use crate::core::ics24_host::path::ClientConsensusStatePath;
use crate::core::ics24_host::Path;
use crate::mock::client_state::client_type as mock_client_type;
use crate::mock::consensus_state::MockConsensusState;
use crate::mock::header::MockHeader;
use crate::mock::misbehaviour::Misbehaviour;
use crate::Height;

pub const MOCK_CLIENT_STATE_TYPE_URL: &str = "/ibc.mock.ClientState";

pub const MOCK_CLIENT_TYPE: &str = "9999-mock";

pub fn client_type() -> ClientType {
    ClientType::new(MOCK_CLIENT_TYPE.to_string())
}

/// A mock of an IBC client record as it is stored in a mock context.
/// For testing ICS02 handlers mostly, cf. `MockClientContext`.
#[derive(Clone, Debug)]
pub struct MockClientRecord {
    /// The type of this client.
    pub client_type: ClientType,

    /// The client state (representing only the latest height at the moment).
    pub client_state: Option<Box<dyn ClientState>>,

    /// Mapping of heights to consensus states for this client.
    pub consensus_states: HashMap<Height, Box<dyn ConsensusState>>,
}

/// A mock of a client state. For an example of a real structure that this mocks, you can see
/// `ClientState` of ics07_tendermint/client_state.rs.
#[derive(Copy, Clone, Debug, PartialEq, Eq, Serialize, Deserialize)]
pub struct MockClientState {
    pub header: MockHeader,
    pub frozen_height: Option<Height>,
}

impl MockClientState {
    pub fn new(header: MockHeader) -> Self {
        Self {
            header,
            frozen_height: None,
        }
    }

    pub fn latest_height(&self) -> Height {
        self.header.height()
    }

    pub fn refresh_time(&self) -> Option<Duration> {
        None
    }
}

impl Protobuf<RawMockClientState> for MockClientState {}

impl TryFrom<RawMockClientState> for MockClientState {
    type Error = ClientError;

    fn try_from(raw: RawMockClientState) -> Result<Self, Self::Error> {
        Ok(Self::new(raw.header.unwrap().try_into()?))
    }
}

impl From<MockClientState> for RawMockClientState {
    fn from(value: MockClientState) -> Self {
        RawMockClientState {
            header: Some(ibc_proto::ibc::mock::Header {
                height: Some(value.header.height().into()),
                timestamp: value.header.timestamp.nanoseconds(),
            }),
        }
    }
}

impl Protobuf<Any> for MockClientState {}

impl TryFrom<Any> for MockClientState {
    type Error = ClientError;

    fn try_from(raw: Any) -> Result<Self, Self::Error> {
        use bytes::Buf;
        use core::ops::Deref;
        use prost::Message;

        fn decode_client_state<B: Buf>(buf: B) -> Result<MockClientState, ClientError> {
            RawMockClientState::decode(buf)
                .map_err(ClientError::Decode)?
                .try_into()
        }

        match raw.type_url.as_str() {
            MOCK_CLIENT_STATE_TYPE_URL => {
                decode_client_state(raw.value.deref()).map_err(Into::into)
            }
            _ => Err(ClientError::UnknownClientStateType {
                client_state_type: raw.type_url,
            }),
        }
    }
}

impl From<MockClientState> for Any {
    fn from(client_state: MockClientState) -> Self {
        Any {
            type_url: MOCK_CLIENT_STATE_TYPE_URL.to_string(),
            value: Protobuf::<RawMockClientState>::encode_vec(&client_state)
                .expect("encoding to `Any` from `MockClientState`"),
        }
    }
}

impl ClientState for MockClientState {
    fn chain_id(&self) -> ChainId {
        unimplemented!()
    }

    fn client_type(&self) -> ClientType {
        mock_client_type()
    }

    fn latest_height(&self) -> Height {
        self.header.height()
    }

    fn frozen_height(&self) -> Option<Height> {
        self.frozen_height
    }

    fn upgrade(
        &mut self,
        _upgrade_height: Height,
        _upgrade_options: &dyn UpgradeOptions,
        _chain_id: ChainId,
    ) {
        unimplemented!()
    }

    fn expired(&self, _elapsed: Duration) -> bool {
        false
    }

    fn initialise(&self, consensus_state: Any) -> Result<Box<dyn ConsensusState>, ClientError> {
        MockConsensusState::try_from(consensus_state).map(MockConsensusState::into_box)
    }

    fn old_check_header_and_update_state(
        &self,
        _ctx: &dyn ClientReader,
        _client_id: ClientId,
        header: Any,
    ) -> Result<UpdatedState, ClientError> {
        let header = MockHeader::try_from(header)?;

        if self.latest_height() >= header.height() {
            return Err(ClientError::LowHeaderHeight {
                header_height: header.height(),
                latest_height: self.latest_height(),
            });
        }

        Ok(UpdatedState {
            client_state: MockClientState::new(header).into_box(),
            consensus_state: MockConsensusState::new(header).into_box(),
        })
    }

    fn check_header_and_update_state(
        &self,
        _ctx: &dyn crate::core::ValidationContext,
        _client_id: ClientId,
        header: Any,
    ) -> Result<UpdatedState, ClientError> {
        let header = MockHeader::try_from(header)?;

        if self.latest_height() >= header.height() {
            return Err(ClientError::LowHeaderHeight {
                header_height: header.height(),
                latest_height: self.latest_height(),
            });
        }

        Ok(UpdatedState {
            client_state: MockClientState::new(header).into_box(),
            consensus_state: MockConsensusState::new(header).into_box(),
        })
    }

    fn check_misbehaviour_and_update_state(
        &self,
        _ctx: &dyn ClientReader,
        _client_id: ClientId,
        misbehaviour: Any,
    ) -> Result<Box<dyn ClientState>, Error> {
        let misbehaviour = Misbehaviour::try_from(misbehaviour)?;
        let header_1 = misbehaviour.header1;
        let header_2 = misbehaviour.header2;

        if header_1.height() != header_2.height() {
            return Err(Error::invalid_height());
        }

        if self.latest_height() >= header_1.height() {
            return Err(Error::low_header_height(
                header_1.height(),
                self.latest_height(),
            ));
        }

        let mut new_state = MockClientState::new(header_1);
        new_state.frozen_height = Some(Height::new(0, 1).unwrap());

        Ok(new_state.into_box())
    }

    fn verify_upgrade_and_update_state(
        &self,
        consensus_state: Any,
        _proof_upgrade_client: MerkleProof,
        _proof_upgrade_consensus_state: MerkleProof,
    ) -> Result<UpdatedState, ClientError> {
        let consensus_state = MockConsensusState::try_from(consensus_state)?;
        Ok(UpdatedState {
            client_state: clone_box(self),
            consensus_state: consensus_state.into_box(),
        })
    }

    fn verify_client_consensus_state(
        &self,
        _height: Height,
        prefix: &CommitmentPrefix,
        _proof: &CommitmentProofBytes,
        _root: &CommitmentRoot,
        client_id: &ClientId,
        consensus_height: Height,
        _expected_consensus_state: &dyn ConsensusState,
    ) -> Result<(), ClientError> {
        let client_prefixed_path = Path::ClientConsensusState(ClientConsensusStatePath {
            client_id: client_id.clone(),
            epoch: consensus_height.revision_number(),
            height: consensus_height.revision_height(),
        })
        .to_string();

        let _path = apply_prefix(prefix, vec![client_prefixed_path]);

        Ok(())
    }

    fn verify_connection_state(
        &self,
        _height: Height,
        _prefix: &CommitmentPrefix,
        _proof: &CommitmentProofBytes,
        _root: &CommitmentRoot,
        _connection_id: &ConnectionId,
        _expected_connection_end: &ConnectionEnd,
    ) -> Result<(), ClientError> {
        Ok(())
    }

    fn verify_channel_state(
        &self,
        _height: Height,
        _prefix: &CommitmentPrefix,
        _proof: &CommitmentProofBytes,
        _root: &CommitmentRoot,
        _port_id: &PortId,
        _channel_id: &ChannelId,
        _expected_channel_end: &ChannelEnd,
    ) -> Result<(), ClientError> {
        Ok(())
    }

    fn verify_client_full_state(
        &self,
        _height: Height,
        _prefix: &CommitmentPrefix,
        _proof: &CommitmentProofBytes,
        _root: &CommitmentRoot,
        _client_id: &ClientId,
        _expected_client_state: Any,
    ) -> Result<(), ClientError> {
        Ok(())
    }

    fn verify_packet_data(
        &self,
        _ctx: &dyn ChannelReader,
        _height: Height,
        _connection_end: &ConnectionEnd,
        _proof: &CommitmentProofBytes,
        _root: &CommitmentRoot,
        _port_id: &PortId,
        _channel_id: &ChannelId,
        _sequence: Sequence,
        _commitment: PacketCommitment,
    ) -> Result<(), ClientError> {
        Ok(())
    }

    fn verify_packet_acknowledgement(
        &self,
        _ctx: &dyn ChannelReader,
        _height: Height,
        _connection_end: &ConnectionEnd,
        _proof: &CommitmentProofBytes,
        _root: &CommitmentRoot,
        _port_id: &PortId,
        _channel_id: &ChannelId,
        _sequence: Sequence,
        _ack: AcknowledgementCommitment,
    ) -> Result<(), ClientError> {
        Ok(())
    }

    fn verify_next_sequence_recv(
        &self,
        _ctx: &dyn ChannelReader,
        _height: Height,
        _connection_end: &ConnectionEnd,
        _proof: &CommitmentProofBytes,
        _root: &CommitmentRoot,
        _port_id: &PortId,
        _channel_id: &ChannelId,
        _sequence: Sequence,
    ) -> Result<(), ClientError> {
        Ok(())
    }

    fn verify_packet_receipt_absence(
        &self,
        _ctx: &dyn ChannelReader,
        _height: Height,
        _connection_end: &ConnectionEnd,
        _proof: &CommitmentProofBytes,
        _root: &CommitmentRoot,
        _port_id: &PortId,
        _channel_id: &ChannelId,
        _sequence: Sequence,
    ) -> Result<(), ClientError> {
        Ok(())
    }
}

impl From<MockConsensusState> for MockClientState {
    fn from(cs: MockConsensusState) -> Self {
        Self::new(cs.header)
    }
}<|MERGE_RESOLUTION|>--- conflicted
+++ resolved
@@ -13,9 +13,8 @@
 use crate::core::ics02_client::client_state::{ClientState, UpdatedState, UpgradeOptions};
 use crate::core::ics02_client::client_type::ClientType;
 use crate::core::ics02_client::consensus_state::ConsensusState;
-<<<<<<< HEAD
 use crate::core::ics02_client::context::ClientReader;
-use crate::core::ics02_client::error::Error;
+use crate::core::ics02_client::error::ClientError;
 use crate::core::ics03_connection::connection::ConnectionEnd;
 use crate::core::ics04_channel::channel::ChannelEnd;
 use crate::core::ics04_channel::commitment::{AcknowledgementCommitment, PacketCommitment};
@@ -25,9 +24,6 @@
     CommitmentPrefix, CommitmentProofBytes, CommitmentRoot,
 };
 use crate::core::ics23_commitment::merkle::apply_prefix;
-=======
-use crate::core::ics02_client::error::ClientError;
->>>>>>> 10566298
 use crate::core::ics24_host::identifier::{ChainId, ChannelId, ClientId, ConnectionId, PortId};
 use crate::core::ics24_host::path::ClientConsensusStatePath;
 use crate::core::ics24_host::Path;
@@ -223,20 +219,20 @@
         _ctx: &dyn ClientReader,
         _client_id: ClientId,
         misbehaviour: Any,
-    ) -> Result<Box<dyn ClientState>, Error> {
+    ) -> Result<Box<dyn ClientState>, ClientError> {
         let misbehaviour = Misbehaviour::try_from(misbehaviour)?;
         let header_1 = misbehaviour.header1;
         let header_2 = misbehaviour.header2;
 
         if header_1.height() != header_2.height() {
-            return Err(Error::invalid_height());
+            return Err(ClientError::InvalidHeight);
         }
 
         if self.latest_height() >= header_1.height() {
-            return Err(Error::low_header_height(
-                header_1.height(),
-                self.latest_height(),
-            ));
+            return Err(ClientError::LowHeaderHeight {
+                header_height: header_1.height(),
+                latest_height: self.latest_height(),
+            });
         }
 
         let mut new_state = MockClientState::new(header_1);
