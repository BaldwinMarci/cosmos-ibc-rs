--- conflicted
+++ resolved
@@ -166,20 +166,11 @@
         self.frozen_height
     }
 
-<<<<<<< HEAD
     fn validate(&self) -> Result<(), ClientError> {
         Ok(())
     }
 
-    fn upgrade(
-        &mut self,
-        _upgrade_height: Height,
-        _upgrade_options: &dyn UpgradeOptions,
-        _chain_id: ChainId,
-    ) {
-=======
     fn zero_custom_fields(&mut self) {
->>>>>>> 059fc1a8
         unimplemented!()
     }
 
