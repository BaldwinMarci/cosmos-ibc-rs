use crate::prelude::*;

use core::convert::{TryFrom, TryInto};
use core::str::FromStr;
use displaydoc::Display;
use tendermint::abci;

use crate::core::ics02_client::error as client_error;
use crate::core::ics02_client::events::{self as ClientEvents};
use crate::core::ics03_connection::error as connection_error;
use crate::core::ics03_connection::events as ConnectionEvents;
use crate::core::ics04_channel::error as channel_error;
use crate::core::ics04_channel::events as ChannelEvents;
use crate::core::ics24_host::error::ValidationError;
use crate::core::ics26_routing::context::ModuleId;
use crate::timestamp::ParseTimestampError;

#[derive(Debug, Display)]
pub enum Error {
    /// error parsing height
    Height,
    /// parse error: `{0}`
    Parse(ValidationError),
    /// client error: `{0}`
    Client(client_error::ClientError),
    /// connection error: `{0}`
    Connection(connection_error::ConnectionError),
    /// channel error: `{0}`
    Channel(channel_error::ChannelError),
    /// parsing timestamp error: `{0}`
    Timestamp(ParseTimestampError),
    /// decoding protobuf error: `{0}`
    Decode(prost::DecodeError),
    /// incorrect event type: `{event}`
    IncorrectEventType { event: String },
    /// module event cannot use core event types: `{event:?}`
    MalformedModuleEvent { event: ModuleEvent },
}

#[cfg(feature = "std")]
impl std::error::Error for Error {
    fn source(&self) -> Option<&(dyn std::error::Error + 'static)> {
        match &self {
            Self::Parse(e) => Some(e),
            Self::Client(e) => Some(e),
            Self::Connection(e) => Some(e),
            Self::Channel(e) => Some(e),
            Self::Timestamp(e) => Some(e),
            Self::Decode(e) => Some(e),
            _ => None,
        }
    }
}

/// Events whose data is not included in the app state and must be extracted using tendermint RPCs
/// (i.e. /tx_search or /block_search)
#[cfg_attr(feature = "serde", derive(serde::Serialize, serde::Deserialize))]
#[derive(Debug, Clone)]
pub enum WithBlockDataType {
    CreateClient,
    UpdateClient,
    SendPacket,
    WriteAck,
}

impl WithBlockDataType {
    pub fn as_str(&self) -> &'static str {
        match *self {
            WithBlockDataType::CreateClient => "create_client",
            WithBlockDataType::UpdateClient => "update_client",
            WithBlockDataType::SendPacket => "send_packet",
            WithBlockDataType::WriteAck => "write_acknowledgement",
        }
    }
}

const APP_MODULE_EVENT: &str = "app_module";
/// Client event types
const CREATE_CLIENT_EVENT: &str = "create_client";
const UPDATE_CLIENT_EVENT: &str = "update_client";
const CLIENT_MISBEHAVIOUR_EVENT: &str = "client_misbehaviour";
const UPGRADE_CLIENT_EVENT: &str = "upgrade_client";
/// Connection event types
const CONNECTION_INIT_EVENT: &str = "connection_open_init";
const CONNECTION_TRY_EVENT: &str = "connection_open_try";
const CONNECTION_ACK_EVENT: &str = "connection_open_ack";
const CONNECTION_CONFIRM_EVENT: &str = "connection_open_confirm";
/// Channel event types
const CHANNEL_OPEN_INIT_EVENT: &str = "channel_open_init";
const CHANNEL_OPEN_TRY_EVENT: &str = "channel_open_try";
const CHANNEL_OPEN_ACK_EVENT: &str = "channel_open_ack";
const CHANNEL_OPEN_CONFIRM_EVENT: &str = "channel_open_confirm";
const CHANNEL_CLOSE_INIT_EVENT: &str = "channel_close_init";
const CHANNEL_CLOSE_CONFIRM_EVENT: &str = "channel_close_confirm";
/// Packet event types
const SEND_PACKET_EVENT: &str = "send_packet";
const RECEIVE_PACKET_EVENT: &str = "receive_packet";
const WRITE_ACK_EVENT: &str = "write_acknowledgement";
const ACK_PACKET_EVENT: &str = "acknowledge_packet";
const TIMEOUT_EVENT: &str = "timeout_packet";
const CHANNEL_CLOSED_EVENT: &str = "channel_close";

/// Events types
#[cfg_attr(feature = "serde", derive(serde::Serialize, serde::Deserialize))]
#[derive(Debug, Clone, PartialEq, Eq)]
pub enum IbcEventType {
    CreateClient,
    UpdateClient,
    UpgradeClient,
    ClientMisbehaviour,
    OpenInitConnection,
    OpenTryConnection,
    OpenAckConnection,
    OpenConfirmConnection,
    OpenInitChannel,
    OpenTryChannel,
    OpenAckChannel,
    OpenConfirmChannel,
    CloseInitChannel,
    CloseConfirmChannel,
    ChannelClosed,
    SendPacket,
    ReceivePacket,
    WriteAck,
    AckPacket,
    Timeout,
    AppModule,
}

impl IbcEventType {
    pub fn as_str(&self) -> &'static str {
        match *self {
            IbcEventType::CreateClient => CREATE_CLIENT_EVENT,
            IbcEventType::UpdateClient => UPDATE_CLIENT_EVENT,
            IbcEventType::UpgradeClient => UPGRADE_CLIENT_EVENT,
            IbcEventType::ClientMisbehaviour => CLIENT_MISBEHAVIOUR_EVENT,
            IbcEventType::OpenInitConnection => CONNECTION_INIT_EVENT,
            IbcEventType::OpenTryConnection => CONNECTION_TRY_EVENT,
            IbcEventType::OpenAckConnection => CONNECTION_ACK_EVENT,
            IbcEventType::OpenConfirmConnection => CONNECTION_CONFIRM_EVENT,
            IbcEventType::OpenInitChannel => CHANNEL_OPEN_INIT_EVENT,
            IbcEventType::OpenTryChannel => CHANNEL_OPEN_TRY_EVENT,
            IbcEventType::OpenAckChannel => CHANNEL_OPEN_ACK_EVENT,
            IbcEventType::OpenConfirmChannel => CHANNEL_OPEN_CONFIRM_EVENT,
            IbcEventType::CloseInitChannel => CHANNEL_CLOSE_INIT_EVENT,
            IbcEventType::CloseConfirmChannel => CHANNEL_CLOSE_CONFIRM_EVENT,
            IbcEventType::ChannelClosed => CHANNEL_CLOSED_EVENT,
            IbcEventType::SendPacket => SEND_PACKET_EVENT,
            IbcEventType::ReceivePacket => RECEIVE_PACKET_EVENT,
            IbcEventType::WriteAck => WRITE_ACK_EVENT,
            IbcEventType::AckPacket => ACK_PACKET_EVENT,
            IbcEventType::Timeout => TIMEOUT_EVENT,
            IbcEventType::AppModule => APP_MODULE_EVENT,
        }
    }
}

impl FromStr for IbcEventType {
    type Err = Error;

    fn from_str(s: &str) -> Result<Self, Self::Err> {
        match s {
            CREATE_CLIENT_EVENT => Ok(IbcEventType::CreateClient),
            UPDATE_CLIENT_EVENT => Ok(IbcEventType::UpdateClient),
            UPGRADE_CLIENT_EVENT => Ok(IbcEventType::UpgradeClient),
            CLIENT_MISBEHAVIOUR_EVENT => Ok(IbcEventType::ClientMisbehaviour),
            CONNECTION_INIT_EVENT => Ok(IbcEventType::OpenInitConnection),
            CONNECTION_TRY_EVENT => Ok(IbcEventType::OpenTryConnection),
            CONNECTION_ACK_EVENT => Ok(IbcEventType::OpenAckConnection),
            CONNECTION_CONFIRM_EVENT => Ok(IbcEventType::OpenConfirmConnection),
            CHANNEL_OPEN_INIT_EVENT => Ok(IbcEventType::OpenInitChannel),
            CHANNEL_OPEN_TRY_EVENT => Ok(IbcEventType::OpenTryChannel),
            CHANNEL_OPEN_ACK_EVENT => Ok(IbcEventType::OpenAckChannel),
            CHANNEL_OPEN_CONFIRM_EVENT => Ok(IbcEventType::OpenConfirmChannel),
            CHANNEL_CLOSE_INIT_EVENT => Ok(IbcEventType::CloseInitChannel),
            CHANNEL_CLOSE_CONFIRM_EVENT => Ok(IbcEventType::CloseConfirmChannel),
            SEND_PACKET_EVENT => Ok(IbcEventType::SendPacket),
            RECEIVE_PACKET_EVENT => Ok(IbcEventType::ReceivePacket),
            WRITE_ACK_EVENT => Ok(IbcEventType::WriteAck),
            ACK_PACKET_EVENT => Ok(IbcEventType::AckPacket),
            TIMEOUT_EVENT => Ok(IbcEventType::Timeout),
            CHANNEL_CLOSED_EVENT => Ok(IbcEventType::ChannelClosed),
            // from_str() for `APP_MODULE_EVENT` MUST fail because a `ModuleEvent`'s type isn't constant
            _ => Err(Error::IncorrectEventType {
                event: s.to_string(),
            }),
        }
    }
}

/// Events created by the IBC component of a chain, destined for a relayer.
#[derive(Debug)]
pub enum IbcEvent {
    CreateClient(ClientEvents::CreateClient),
    UpdateClient(ClientEvents::UpdateClient),
    UpgradeClient(ClientEvents::UpgradeClient),
    ClientMisbehaviour(ClientEvents::ClientMisbehaviour),

    OpenInitConnection(ConnectionEvents::OpenInit),
    OpenTryConnection(ConnectionEvents::OpenTry),
    OpenAckConnection(ConnectionEvents::OpenAck),
    OpenConfirmConnection(ConnectionEvents::OpenConfirm),

    OpenInitChannel(ChannelEvents::OpenInit),
    OpenTryChannel(ChannelEvents::OpenTry),
    OpenAckChannel(ChannelEvents::OpenAck),
    OpenConfirmChannel(ChannelEvents::OpenConfirm),
    CloseInitChannel(ChannelEvents::CloseInit),
    CloseConfirmChannel(ChannelEvents::CloseConfirm),

    SendPacket(ChannelEvents::SendPacket),
    ReceivePacket(ChannelEvents::ReceivePacket),
    WriteAcknowledgement(ChannelEvents::WriteAcknowledgement),
    AcknowledgePacket(ChannelEvents::AcknowledgePacket),
    TimeoutPacket(ChannelEvents::TimeoutPacket),
    ChannelClosed(ChannelEvents::ChannelClosed),

    AppModule(ModuleEvent),
}

impl TryFrom<IbcEvent> for abci::Event {
    type Error = Error;

    fn try_from(event: IbcEvent) -> Result<Self, Self::Error> {
        Ok(match event {
            IbcEvent::CreateClient(event) => event.into(),
            IbcEvent::UpdateClient(event) => event.into(),
            IbcEvent::UpgradeClient(event) => event.into(),
            IbcEvent::ClientMisbehaviour(event) => event.into(),
            IbcEvent::OpenInitConnection(event) => event.into(),
            IbcEvent::OpenTryConnection(event) => event.into(),
            IbcEvent::OpenAckConnection(event) => event.into(),
            IbcEvent::OpenConfirmConnection(event) => event.into(),
            IbcEvent::OpenInitChannel(event) => event.into(),
            IbcEvent::OpenTryChannel(event) => event.into(),
            IbcEvent::OpenAckChannel(event) => event.into(),
            IbcEvent::OpenConfirmChannel(event) => event.into(),
            IbcEvent::CloseInitChannel(event) => event.into(),
            IbcEvent::CloseConfirmChannel(event) => event.into(),
            IbcEvent::SendPacket(event) => event.try_into().map_err(Error::Channel)?,
            IbcEvent::ReceivePacket(event) => event.try_into().map_err(Error::Channel)?,
            IbcEvent::WriteAcknowledgement(event) => event.try_into().map_err(Error::Channel)?,
            IbcEvent::AcknowledgePacket(event) => event.try_into().map_err(Error::Channel)?,
            IbcEvent::TimeoutPacket(event) => event.try_into().map_err(Error::Channel)?,
            IbcEvent::ChannelClosed(event) => event.into(),
            IbcEvent::AppModule(event) => event.try_into()?,
        })
    }
}

impl IbcEvent {
    pub fn event_type(&self) -> IbcEventType {
        match self {
            IbcEvent::CreateClient(_) => IbcEventType::CreateClient,
            IbcEvent::UpdateClient(_) => IbcEventType::UpdateClient,
            IbcEvent::ClientMisbehaviour(_) => IbcEventType::ClientMisbehaviour,
            IbcEvent::UpgradeClient(_) => IbcEventType::UpgradeClient,
            IbcEvent::OpenInitConnection(_) => IbcEventType::OpenInitConnection,
            IbcEvent::OpenTryConnection(_) => IbcEventType::OpenTryConnection,
            IbcEvent::OpenAckConnection(_) => IbcEventType::OpenAckConnection,
            IbcEvent::OpenConfirmConnection(_) => IbcEventType::OpenConfirmConnection,
            IbcEvent::OpenInitChannel(_) => IbcEventType::OpenInitChannel,
            IbcEvent::OpenTryChannel(_) => IbcEventType::OpenTryChannel,
            IbcEvent::OpenAckChannel(_) => IbcEventType::OpenAckChannel,
            IbcEvent::OpenConfirmChannel(_) => IbcEventType::OpenConfirmChannel,
            IbcEvent::CloseInitChannel(_) => IbcEventType::CloseInitChannel,
            IbcEvent::CloseConfirmChannel(_) => IbcEventType::CloseConfirmChannel,
            IbcEvent::SendPacket(_) => IbcEventType::SendPacket,
            IbcEvent::ReceivePacket(_) => IbcEventType::ReceivePacket,
            IbcEvent::WriteAcknowledgement(_) => IbcEventType::WriteAck,
            IbcEvent::AcknowledgePacket(_) => IbcEventType::AckPacket,
            IbcEvent::TimeoutPacket(_) => IbcEventType::Timeout,
            IbcEvent::ChannelClosed(_) => IbcEventType::ChannelClosed,
            IbcEvent::AppModule(_) => IbcEventType::AppModule,
        }
    }
}

<<<<<<< HEAD
#[cfg_attr(feature = "serde", derive(serde::Serialize, serde::Deserialize))]
#[derive(Debug, Clone, PartialEq, Eq)]
=======
#[cfg_attr(
    feature = "parity-scale-codec",
    derive(
        parity_scale_codec::Encode,
        parity_scale_codec::Decode,
        scale_info::TypeInfo
    )
)]
#[cfg_attr(
    feature = "borsh",
    derive(borsh::BorshSerialize, borsh::BorshDeserialize)
)]
#[derive(Debug, Clone, Serialize, PartialEq, Eq)]
>>>>>>> 75f50405
pub struct ModuleEvent {
    pub kind: String,
    pub module_name: ModuleId,
    pub attributes: Vec<ModuleEventAttribute>,
}

impl TryFrom<ModuleEvent> for abci::Event {
    type Error = Error;

    fn try_from(event: ModuleEvent) -> Result<Self, Self::Error> {
        if IbcEventType::from_str(event.kind.as_str()).is_ok() {
            return Err(Error::MalformedModuleEvent { event });
        }

        let attributes = event.attributes.into_iter().map(Into::into).collect();
        Ok(abci::Event {
            kind: event.kind,
            attributes,
        })
    }
}

impl From<ModuleEvent> for IbcEvent {
    fn from(e: ModuleEvent) -> Self {
        IbcEvent::AppModule(e)
    }
}

<<<<<<< HEAD
#[cfg_attr(feature = "serde", derive(serde::Serialize, serde::Deserialize))]
#[derive(Debug, Clone, PartialEq, Eq)]
=======
#[cfg_attr(
    feature = "parity-scale-codec",
    derive(
        parity_scale_codec::Encode,
        parity_scale_codec::Decode,
        scale_info::TypeInfo
    )
)]
#[cfg_attr(
    feature = "borsh",
    derive(borsh::BorshSerialize, borsh::BorshDeserialize)
)]
#[derive(Debug, Clone, Deserialize, Serialize, PartialEq, Eq)]
>>>>>>> 75f50405
pub struct ModuleEventAttribute {
    pub key: String,
    pub value: String,
}

impl<K: ToString, V: ToString> From<(K, V)> for ModuleEventAttribute {
    fn from((k, v): (K, V)) -> Self {
        Self {
            key: k.to_string(),
            value: v.to_string(),
        }
    }
}

impl From<ModuleEventAttribute> for abci::EventAttribute {
    fn from(attr: ModuleEventAttribute) -> Self {
        (attr.key, attr.value).into()
    }
}

#[cfg(test)]
pub mod tests {
    use super::*;
    use alloc::vec;

    use crate::core::{
        ics04_channel::{
            channel::Order,
            events::SendPacket,
            packet::{test_utils::get_dummy_raw_packet, Packet},
        },
        ics24_host::identifier::ConnectionId,
    };

    #[test]
    /// Ensures that we don't panic when packet data is not valid UTF-8.
    /// See issue [#199](https://github.com/cosmos/ibc-rs/issues/199)
    pub fn test_packet_data_non_utf8() {
        let mut packet = Packet::try_from(get_dummy_raw_packet(1, 1)).unwrap();
        packet.data = vec![128];

        let ibc_event = IbcEvent::SendPacket(SendPacket::new(
            packet,
            Order::Unordered,
            ConnectionId::default(),
        ));
        let _ = abci::Event::try_from(ibc_event);
    }
}<|MERGE_RESOLUTION|>--- conflicted
+++ resolved
@@ -276,10 +276,6 @@
     }
 }
 
-<<<<<<< HEAD
-#[cfg_attr(feature = "serde", derive(serde::Serialize, serde::Deserialize))]
-#[derive(Debug, Clone, PartialEq, Eq)]
-=======
 #[cfg_attr(
     feature = "parity-scale-codec",
     derive(
@@ -292,8 +288,8 @@
     feature = "borsh",
     derive(borsh::BorshSerialize, borsh::BorshDeserialize)
 )]
-#[derive(Debug, Clone, Serialize, PartialEq, Eq)]
->>>>>>> 75f50405
+#[cfg_attr(feature = "serde", derive(serde::Serialize, serde::Deserialize))]
+#[derive(Debug, Clone, PartialEq, Eq)]
 pub struct ModuleEvent {
     pub kind: String,
     pub module_name: ModuleId,
@@ -322,10 +318,7 @@
     }
 }
 
-<<<<<<< HEAD
 #[cfg_attr(feature = "serde", derive(serde::Serialize, serde::Deserialize))]
-#[derive(Debug, Clone, PartialEq, Eq)]
-=======
 #[cfg_attr(
     feature = "parity-scale-codec",
     derive(
@@ -338,8 +331,7 @@
     feature = "borsh",
     derive(borsh::BorshSerialize, borsh::BorshDeserialize)
 )]
-#[derive(Debug, Clone, Deserialize, Serialize, PartialEq, Eq)]
->>>>>>> 75f50405
+#[derive(Debug, Clone, PartialEq, Eq)]
 pub struct ModuleEventAttribute {
     pub key: String,
     pub value: String,
