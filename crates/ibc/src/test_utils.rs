use std::sync::{Arc, Mutex};

use subtle_encoding::bech32;
use tendermint::{block, consensus, evidence, public_key::Algorithm};

use crate::applications::transfer::context::{
<<<<<<< HEAD
    cosmos_adr028_escrow_address, BankKeeper, TransferContext, TransferKeeper, TransferReader,
=======
    cosmos_adr028_escrow_address, BankKeeper, Ics20Context, TokenTransferKeeper,
    TokenTransferReader,
>>>>>>> 076dc31f
};
use crate::applications::transfer::{error::Error as Ics20Error, PrefixedCoin};
use crate::core::ics02_client::client_state::ClientState;
use crate::core::ics02_client::consensus_state::ConsensusState;
use crate::core::ics02_client::error::Error as Ics02Error;
use crate::core::ics03_connection::connection::ConnectionEnd;
use crate::core::ics03_connection::error::Error as Ics03Error;
use crate::core::ics04_channel::channel::{ChannelEnd, Counterparty, Order};
use crate::core::ics04_channel::commitment::PacketCommitment;
use crate::core::ics04_channel::context::SendPacketReader;
use crate::core::ics04_channel::error::Error;
use crate::core::ics04_channel::handler::ModuleExtras;
use crate::core::ics04_channel::packet::Sequence;
use crate::core::ics04_channel::Version;
use crate::core::ics05_port::context::PortReader;
use crate::core::ics05_port::error::Error as PortError;
use crate::core::ics24_host::identifier::{ChannelId, ClientId, ConnectionId, PortId};
use crate::core::ics26_routing::context::{Module, ModuleId};
use crate::mock::context::MockIbcStore;
use crate::prelude::*;
use crate::signer::Signer;
use crate::Height;

// Needed in mocks.
pub fn default_consensus_params() -> consensus::Params {
    consensus::Params {
        block: block::Size {
            max_bytes: 22020096,
            max_gas: -1,
            time_iota_ms: 1000,
        },
        evidence: evidence::Params {
            max_age_num_blocks: 100000,
            max_age_duration: evidence::Duration(core::time::Duration::new(48 * 3600, 0)),
            max_bytes: 0,
        },
        validator: consensus::params::ValidatorParams {
            pub_key_types: vec![Algorithm::Ed25519],
        },
        version: Some(consensus::params::VersionParams::default()),
    }
}

pub fn get_dummy_proof() -> Vec<u8> {
    "Y29uc2Vuc3VzU3RhdGUvaWJjb25lY2xpZW50LzIy"
        .as_bytes()
        .to_vec()
}

pub fn get_dummy_account_id() -> Signer {
    "0CDA3F47EF3C4906693B170EF650EB968C5F4B2C".parse().unwrap()
}

pub fn get_dummy_bech32_account() -> String {
    "cosmos1wxeyh7zgn4tctjzs0vtqpc6p5cxq5t2muzl7ng".to_string()
}

pub fn get_dummy_transfer_module() -> DummyTransferModule {
    let ibc_store = Arc::new(Mutex::new(MockIbcStore::default()));
    DummyTransferModule { ibc_store }
}
#[derive(Debug)]
pub struct DummyTransferModule {
    ibc_store: Arc<Mutex<MockIbcStore>>,
}

impl DummyTransferModule {
    pub fn new(ibc_store: Arc<Mutex<MockIbcStore>>) -> Self {
        Self { ibc_store }
    }
}

impl Module for DummyTransferModule {
    fn on_chan_open_init(
        &mut self,
        _order: Order,
        _connection_hops: &[ConnectionId],
        _port_id: &PortId,
        _channel_id: &ChannelId,
        _counterparty: &Counterparty,
        version: &Version,
    ) -> Result<(ModuleExtras, Version), Error> {
        Ok((
            ModuleExtras {
                events: Vec::new(),
                log: Vec::new(),
            },
            version.clone(),
        ))
    }

    fn on_chan_open_try(
        &mut self,
        _order: Order,
        _connection_hops: &[ConnectionId],
        _port_id: &PortId,
        _channel_id: &ChannelId,
        _counterparty: &Counterparty,
        counterparty_version: &Version,
    ) -> Result<(ModuleExtras, Version), Error> {
        Ok((
            ModuleExtras {
                events: Vec::new(),
                log: Vec::new(),
            },
            counterparty_version.clone(),
        ))
    }
}

<<<<<<< HEAD
impl TransferKeeper for DummyTransferModule {
    type AccountId = Signer;
}

impl ChannelKeeper for DummyTransferModule {
=======
impl TokenTransferKeeper for DummyTransferModule {
>>>>>>> 076dc31f
    fn store_packet_commitment(
        &mut self,
        port_id: PortId,
        channel_id: ChannelId,
        seq: Sequence,
        commitment: PacketCommitment,
    ) -> Result<(), Error> {
        self.ibc_store
            .lock()
            .unwrap()
            .packet_commitment
            .entry(port_id)
            .or_default()
            .entry(channel_id)
            .or_default()
            .insert(seq, commitment);
        Ok(())
    }

    fn store_next_sequence_send(
        &mut self,
        port_id: PortId,
        channel_id: ChannelId,
        seq: Sequence,
    ) -> Result<(), Error> {
        self.ibc_store
            .lock()
            .unwrap()
            .next_sequence_send
            .entry(port_id)
            .or_default()
            .insert(channel_id, seq);
        Ok(())
    }
}

impl PortReader for DummyTransferModule {
    fn lookup_module_by_port(&self, _port_id: &PortId) -> Result<ModuleId, PortError> {
        unimplemented!()
    }
}

impl BankKeeper for DummyTransferModule {
    type AccountId = Signer;

    fn send_coins(
        &mut self,
        _from: &Self::AccountId,
        _to: &Self::AccountId,
        _amt: &PrefixedCoin,
    ) -> Result<(), Ics20Error> {
        Ok(())
    }

    fn mint_coins(
        &mut self,
        _account: &Self::AccountId,
        _amt: &PrefixedCoin,
    ) -> Result<(), Ics20Error> {
        Ok(())
    }

    fn burn_coins(
        &mut self,
        _account: &Self::AccountId,
        _amt: &PrefixedCoin,
    ) -> Result<(), Ics20Error> {
        Ok(())
    }
}

<<<<<<< HEAD
impl TransferReader for DummyTransferModule {
=======
impl TokenTransferReader for DummyTransferModule {
>>>>>>> 076dc31f
    type AccountId = Signer;

    fn get_port(&self) -> Result<PortId, Ics20Error> {
        Ok(PortId::transfer())
    }

    fn get_channel_escrow_address(
        &self,
        port_id: &PortId,
        channel_id: &ChannelId,
<<<<<<< HEAD
    ) -> Result<<Self as TransferReader>::AccountId, Ics20Error> {
=======
    ) -> Result<<Self as TokenTransferReader>::AccountId, Ics20Error> {
>>>>>>> 076dc31f
        let addr = cosmos_adr028_escrow_address(port_id, channel_id);
        Ok(bech32::encode("cosmos", addr).parse().unwrap())
    }

    fn is_send_enabled(&self) -> bool {
        true
    }

    fn is_receive_enabled(&self) -> bool {
        true
    }
}

impl SendPacketReader for DummyTransferModule {
    fn channel_end(&self, port_id: &PortId, channel_id: &ChannelId) -> Result<ChannelEnd, Error> {
        match self
            .ibc_store
            .lock()
            .unwrap()
            .channels
            .get(port_id)
            .and_then(|map| map.get(channel_id))
        {
            Some(channel_end) => Ok(channel_end.clone()),
            None => Err(Error::channel_not_found(
                port_id.clone(),
                channel_id.clone(),
            )),
        }
    }

    fn connection_end(&self, cid: &ConnectionId) -> Result<ConnectionEnd, Error> {
        match self.ibc_store.lock().unwrap().connections.get(cid) {
            Some(connection_end) => Ok(connection_end.clone()),
            None => Err(Ics03Error::connection_not_found(cid.clone())),
        }
        .map_err(Error::ics03_connection)
    }

    fn client_state(&self, client_id: &ClientId) -> Result<Box<dyn ClientState>, Error> {
        match self.ibc_store.lock().unwrap().clients.get(client_id) {
            Some(client_record) => client_record
                .client_state
                .clone()
                .ok_or_else(|| Ics02Error::client_not_found(client_id.clone())),
            None => Err(Ics02Error::client_not_found(client_id.clone())),
        }
        .map_err(|e| Error::ics03_connection(Ics03Error::ics02_client(e)))
    }

    fn client_consensus_state(
        &self,
        client_id: &ClientId,
        height: Height,
    ) -> Result<Box<dyn ConsensusState>, Error> {
        match self.ibc_store.lock().unwrap().clients.get(client_id) {
            Some(client_record) => match client_record.consensus_states.get(&height) {
                Some(consensus_state) => Ok(consensus_state.clone()),
                None => Err(Ics02Error::consensus_state_not_found(
                    client_id.clone(),
                    height,
                )),
            },
            None => Err(Ics02Error::consensus_state_not_found(
                client_id.clone(),
                height,
            )),
        }
        .map_err(|e| Error::ics03_connection(Ics03Error::ics02_client(e)))
    }

    fn get_next_sequence_send(
        &self,
        port_id: &PortId,
        channel_id: &ChannelId,
    ) -> Result<Sequence, Error> {
        match self
            .ibc_store
            .lock()
            .unwrap()
            .next_sequence_send
            .get(port_id)
            .and_then(|map| map.get(channel_id))
        {
            Some(sequence) => Ok(*sequence),
            None => Err(Error::missing_next_send_seq(
                port_id.clone(),
                channel_id.clone(),
            )),
        }
    }

    fn hash(&self, value: Vec<u8>) -> Vec<u8> {
        use sha2::Digest;

        sha2::Sha256::digest(value).to_vec()
    }
}

impl TransferContext for DummyTransferModule {
    type AccountId = Signer;
}<|MERGE_RESOLUTION|>--- conflicted
+++ resolved
@@ -4,12 +4,8 @@
 use tendermint::{block, consensus, evidence, public_key::Algorithm};
 
 use crate::applications::transfer::context::{
-<<<<<<< HEAD
-    cosmos_adr028_escrow_address, BankKeeper, TransferContext, TransferKeeper, TransferReader,
-=======
     cosmos_adr028_escrow_address, BankKeeper, Ics20Context, TokenTransferKeeper,
     TokenTransferReader,
->>>>>>> 076dc31f
 };
 use crate::applications::transfer::{error::Error as Ics20Error, PrefixedCoin};
 use crate::core::ics02_client::client_state::ClientState;
@@ -120,15 +116,7 @@
     }
 }
 
-<<<<<<< HEAD
-impl TransferKeeper for DummyTransferModule {
-    type AccountId = Signer;
-}
-
-impl ChannelKeeper for DummyTransferModule {
-=======
 impl TokenTransferKeeper for DummyTransferModule {
->>>>>>> 076dc31f
     fn store_packet_commitment(
         &mut self,
         port_id: PortId,
@@ -200,11 +188,8 @@
     }
 }
 
-<<<<<<< HEAD
-impl TransferReader for DummyTransferModule {
-=======
+
 impl TokenTransferReader for DummyTransferModule {
->>>>>>> 076dc31f
     type AccountId = Signer;
 
     fn get_port(&self) -> Result<PortId, Ics20Error> {
@@ -215,11 +200,7 @@
         &self,
         port_id: &PortId,
         channel_id: &ChannelId,
-<<<<<<< HEAD
-    ) -> Result<<Self as TransferReader>::AccountId, Ics20Error> {
-=======
     ) -> Result<<Self as TokenTransferReader>::AccountId, Ics20Error> {
->>>>>>> 076dc31f
         let addr = cosmos_adr028_escrow_address(port_id, channel_id);
         Ok(bech32::encode("cosmos", addr).parse().unwrap())
     }
