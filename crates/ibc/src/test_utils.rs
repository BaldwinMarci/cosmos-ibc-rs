--- conflicted
+++ resolved
@@ -8,6 +8,7 @@
 };
 use crate::applications::transfer::MODULE_ID_STR;
 use crate::applications::transfer::{error::TokenTransferError, PrefixedCoin};
+use crate::core::events::IbcEvent;
 use crate::core::ics02_client::client_state::ClientState;
 use crate::core::ics02_client::consensus_state::ConsensusState;
 use crate::core::ics02_client::error::ClientError;
@@ -19,29 +20,18 @@
 use crate::core::ics04_channel::context::{
     SendPacketExecutionContext, SendPacketValidationContext,
 };
-use crate::core::ics04_channel::error::{ChannelError, PacketError};
-<<<<<<< HEAD
-use crate::core::ics04_channel::handler::ModuleExtras;
-use crate::core::ics04_channel::msgs::acknowledgement::Acknowledgement;
-use crate::core::ics04_channel::packet::{Packet, Sequence};
+use crate::core::ics04_channel::error::{ChannelError, PacketError, PortError};
+use crate::core::ics04_channel::packet::{Acknowledgement, Packet, Sequence};
 use crate::core::ics04_channel::Version;
-use crate::core::ics05_port::error::PortError;
 use crate::core::ics24_host::identifier::{ChannelId, ClientId, ConnectionId, PortId};
 use crate::core::ics24_host::path::{
     ChannelEndPath, ClientConsensusStatePath, CommitmentPath, PortPath, SeqSendPath,
 };
-use crate::core::ics26_routing::module::{
-    ExecutionModule, ModuleContext, ModuleId, ValidationModule,
+use crate::core::module::{
+    ExecutionModule, ModuleContext, ModuleExtras, ModuleId, ValidationModule,
 };
 use crate::core::ContextError;
-use crate::events::IbcEvent;
 use crate::mock::context::MockIbcStore;
-=======
-use crate::core::ics04_channel::packet::{Acknowledgement, Packet};
-use crate::core::ics04_channel::Version;
-use crate::core::ics24_host::identifier::{ChannelId, ConnectionId, PortId};
-use crate::core::router::{Module, ModuleExtras};
->>>>>>> 3e2566b3
 use crate::prelude::*;
 use crate::signer::Signer;
 
@@ -340,11 +330,11 @@
                 client_record
                     .client_state
                     .clone()
-                    .ok_or_else(|| ClientError::ClientNotFound {
+                    .ok_or_else(|| ClientError::ClientStateNotFound {
                         client_id: client_id.clone(),
                     })
             }
-            None => Err(ClientError::ClientNotFound {
+            None => Err(ClientError::ClientStateNotFound {
                 client_id: client_id.clone(),
             }),
         }
