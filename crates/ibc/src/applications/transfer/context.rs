--- conflicted
+++ resolved
@@ -22,15 +22,6 @@
 use crate::prelude::*;
 use crate::signer::Signer;
 
-<<<<<<< HEAD
-pub trait TransferKeeper:
-    ChannelKeeper + BankKeeper<AccountId = <Self as TransferKeeper>::AccountId>
-{
-    type AccountId;
-}
-
-pub trait TransferReader: ChannelReader {
-=======
 pub trait TokenTransferKeeper: BankKeeper {
     fn store_send_packet_result(&mut self, result: SendPacketResult) -> Result<(), Ics04Error> {
         self.store_next_sequence_send(
@@ -65,7 +56,6 @@
 }
 
 pub trait TokenTransferReader: SendPacketReader {
->>>>>>> 076dc31f
     type AccountId: TryFrom<Signer>;
 
     /// get_port returns the portID for the transfer module.
@@ -76,11 +66,7 @@
         &self,
         port_id: &PortId,
         channel_id: &ChannelId,
-<<<<<<< HEAD
-    ) -> Result<<Self as TransferReader>::AccountId, Ics20Error>;
-=======
     ) -> Result<<Self as TokenTransferReader>::AccountId, Ics20Error>;
->>>>>>> 076dc31f
 
     /// Returns true iff send is enabled.
     fn is_send_enabled(&self) -> bool;
@@ -161,15 +147,9 @@
 
 /// Captures all the dependencies which the ICS20 module requires to be able to dispatch and
 /// process IBC messages.
-<<<<<<< HEAD
-pub trait TransferContext:
-    TransferKeeper<AccountId = <Self as TransferContext>::AccountId>
-    + TransferReader<AccountId = <Self as TransferContext>::AccountId>
-=======
 pub trait Ics20Context:
     TokenTransferKeeper<AccountId = <Self as Ics20Context>::AccountId>
     + TokenTransferReader<AccountId = <Self as Ics20Context>::AccountId>
->>>>>>> 076dc31f
 {
     type AccountId: TryFrom<Signer>;
 }
