#![no_std]
#![forbid(unsafe_code)]
#![cfg_attr(not(test), deny(clippy::unwrap_used))]
#![cfg_attr(not(test), deny(clippy::disallowed_methods, clippy::disallowed_types,))]
#![deny(
    warnings,
    trivial_casts,
    trivial_numeric_casts,
    unused_import_braces,
    unused_qualifications,
    rust_2018_idioms
)]
//! This library re-exports implementations of all the Inter-Blockchain
//! Communication (IBC) specifications available in [`ibc-rs`][ibc-rs]
//! repository. IBC is a distributed protocol that enables communication between
//! distinct sovereign blockchains.
//!
//! The layout of this crate mirrors the organization of the [IBC
//! Standard][ibc-standard]:
//!
//! + [Core](core) implements the transport, authentication, and ordering layers
//!   of the IBC protocol.
//!
//! + [Clients](clients) consists of implementations of client verification
//! algorithms (following the base client interface that is defined in `Core`)
//! for specific consensus algorithms. A chain uses these verification
//! algorithms to verify the state of remote chains.
//!
//! + [Applications](apps) consists of implementations of some IBC applications.
//! This is the part of the protocol that abstracts away the core protocol and
//! focuses solely on business logic.
//!
//! When processing a given message `M`, if any method in this library returns
//! an error, the runtime is expected to rollback all state modifications made
//! to the context (e.g.
//! [`ExecutionContext`](crate::core::host::ExecutionContext)) while processing
//! `M`. If a transaction on your blockchain contains multiple messages, then
//! typically the state modifications from all messages is expected to be rolled
//! back as well.
//!
//! [ibc-standard]: https://github.com/cosmos/ibc
//! [ibc-rs]: https://github.com/cosmos/ibc-rs

#[cfg(any(test, feature = "std"))]
extern crate std;

<<<<<<< HEAD
pub mod apps {
=======
/// Re-exports primitive types and traits from the `ibc-primitives` crate.
pub mod primitives {
    pub use ibc_primitives::*;
}

pub mod clients;

/// Re-exports implementations of all the IBC core (TAO) modules.
pub mod core {
>>>>>>> 0bf5bb88
    #[doc(inline)]
    pub use ibc_core::*;
}

/// Re-exports implementations of various IBC applications.
pub mod apps {
    #[doc(inline)]
    pub use ibc_apps::*;
}

/// Re-exports pertinent ibc proto types from the `ibc-proto` crate for added convenience
pub mod proto {
    pub use ibc_proto::ibc::lightclients::tendermint;
}<|MERGE_RESOLUTION|>--- conflicted
+++ resolved
@@ -44,9 +44,6 @@
 #[cfg(any(test, feature = "std"))]
 extern crate std;
 
-<<<<<<< HEAD
-pub mod apps {
-=======
 /// Re-exports primitive types and traits from the `ibc-primitives` crate.
 pub mod primitives {
     pub use ibc_primitives::*;
@@ -56,7 +53,6 @@
 
 /// Re-exports implementations of all the IBC core (TAO) modules.
 pub mod core {
->>>>>>> 0bf5bb88
     #[doc(inline)]
     pub use ibc_core::*;
 }
