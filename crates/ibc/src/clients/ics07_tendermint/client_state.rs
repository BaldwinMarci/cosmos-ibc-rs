//! Implements the core [`ClientState`](crate::core::ics02_client::client_state::ClientState) trait
//! for the Tendermint light client.

mod misbehaviour;
mod update_client;

use crate::core::ics02_client::consensus_state::ConsensusState;
use crate::prelude::*;

use core::cmp::max;
use core::convert::{TryFrom, TryInto};
use core::time::Duration;

use ibc_proto::google::protobuf::Any;
use ibc_proto::ibc::core::client::v1::Height as RawHeight;
use ibc_proto::ibc::core::commitment::v1::{MerklePath, MerkleProof as RawMerkleProof};
use ibc_proto::ibc::lightclients::tendermint::v1::ClientState as RawTmClientState;
use ibc_proto::protobuf::Protobuf;
use prost::Message;

use tendermint::chain::id::MAX_LENGTH as MaxChainIdLen;
use tendermint::trust_threshold::TrustThresholdFraction as TendermintTrustThresholdFraction;
use tendermint_light_client_verifier::options::Options;
use tendermint_light_client_verifier::ProdVerifier;

use crate::clients::ics07_tendermint::consensus_state::TmConsensusState;
use crate::clients::ics07_tendermint::error::Error;
use crate::clients::ics07_tendermint::header::Header as TmHeader;
use crate::clients::ics07_tendermint::misbehaviour::Misbehaviour as TmMisbehaviour;
use crate::core::ics02_client::client_state::{
    ClientStateBase, ClientStateExecution, ClientStateInitializer, ClientStateValidation,
    UpdateKind,
};
use crate::core::ics02_client::client_type::ClientType;
use crate::core::ics02_client::error::{ClientError, UpgradeClientError};
use crate::core::ics23_commitment::commitment::{
    CommitmentPrefix, CommitmentProofBytes, CommitmentRoot,
};
use crate::core::ics23_commitment::merkle::{apply_prefix, MerkleProof};
use crate::core::ics23_commitment::specs::ProofSpecs;
use crate::core::ics24_host::identifier::{ChainId, ClientId};
use crate::core::ics24_host::path::Path;
use crate::core::ics24_host::path::{ClientConsensusStatePath, ClientStatePath, UpgradeClientPath};
use crate::core::timestamp::{Timestamp, ZERO_DURATION};
use crate::Height;

use super::client_type as tm_client_type;
use super::trust_threshold::TrustThreshold;
use crate::core::ContextError;

pub const TENDERMINT_CLIENT_STATE_TYPE_URL: &str = "/ibc.lightclients.tendermint.v1.ClientState";

/// Contains the core implementation of the Tendermint light client
#[cfg_attr(feature = "serde", derive(serde::Serialize, serde::Deserialize))]
#[derive(Clone, Debug, PartialEq, Eq)]
pub struct ClientState {
    pub chain_id: ChainId,
    pub trust_level: TrustThreshold,
    pub trusting_period: Duration,
    pub unbonding_period: Duration,
    max_clock_drift: Duration,
    pub latest_height: Height,
    pub proof_specs: ProofSpecs,
    pub upgrade_path: Vec<String>,
    allow_update: AllowUpdate,
    frozen_height: Option<Height>,
    #[cfg_attr(feature = "serde", serde(skip))]
    verifier: ProdVerifier,
}

impl ClientState {
    #[allow(clippy::too_many_arguments)]
    fn new_without_validation(
        chain_id: ChainId,
        trust_level: TrustThreshold,
        trusting_period: Duration,
        unbonding_period: Duration,
        max_clock_drift: Duration,
        latest_height: Height,
        proof_specs: ProofSpecs,
        upgrade_path: Vec<String>,
        allow_update: AllowUpdate,
    ) -> Self {
        Self {
            chain_id,
            trust_level,
            trusting_period,
            unbonding_period,
            max_clock_drift,
            latest_height,
            proof_specs,
            upgrade_path,
            allow_update,
            frozen_height: None,
            verifier: ProdVerifier::default(),
        }
    }

    #[allow(clippy::too_many_arguments)]
    pub fn new(
        chain_id: ChainId,
        trust_level: TrustThreshold,
        trusting_period: Duration,
        unbonding_period: Duration,
        max_clock_drift: Duration,
        latest_height: Height,
        proof_specs: ProofSpecs,
        upgrade_path: Vec<String>,
        allow_update: AllowUpdate,
    ) -> Result<Self, Error> {
        let client_state = Self::new_without_validation(
            chain_id,
            trust_level,
            trusting_period,
            unbonding_period,
            max_clock_drift,
            latest_height,
            proof_specs,
            upgrade_path,
            allow_update,
        );
        client_state.validate()?;
        Ok(client_state)
    }

    pub fn with_header(self, header: TmHeader) -> Result<Self, Error> {
        Ok(Self {
            latest_height: max(header.height(), self.latest_height),
            ..self
        })
    }

    pub fn with_frozen_height(self, h: Height) -> Self {
        Self {
            frozen_height: Some(h),
            ..self
        }
    }

    pub fn validate(&self) -> Result<(), Error> {
        if self.chain_id.as_str().len() > MaxChainIdLen {
            return Err(Error::ChainIdTooLong {
                chain_id: self.chain_id.clone(),
                len: self.chain_id.as_str().len(),
                max_len: MaxChainIdLen,
            });
        }

        // `TrustThreshold` is guaranteed to be in the range `[0, 1)`, but a `TrustThreshold::ZERO`
        // value is invalid in this context
        if self.trust_level == TrustThreshold::ZERO {
            return Err(Error::InvalidTrustThreshold {
                reason: "ClientState trust-level cannot be zero".to_string(),
            });
        }

        TendermintTrustThresholdFraction::new(
            self.trust_level.numerator(),
            self.trust_level.denominator(),
        )
        .map_err(Error::InvalidTendermintTrustThreshold)?;

        // Basic validation of trusting period and unbonding period: each should be non-zero.
        if self.trusting_period <= Duration::new(0, 0) {
            return Err(Error::InvalidTrustThreshold {
                reason: format!(
                    "ClientState trusting period ({:?}) must be greater than zero",
                    self.trusting_period
                ),
            });
        }

        if self.unbonding_period <= Duration::new(0, 0) {
            return Err(Error::InvalidTrustThreshold {
                reason: format!(
                    "ClientState unbonding period ({:?}) must be greater than zero",
                    self.unbonding_period
                ),
            });
        }

        if self.trusting_period >= self.unbonding_period {
            return Err(Error::InvalidTrustThreshold {
                reason: format!(
                "ClientState trusting period ({:?}) must be smaller than unbonding period ({:?})", self.trusting_period, self.unbonding_period
            ),
            });
        }

        if self.max_clock_drift <= Duration::new(0, 0) {
            return Err(Error::InvalidMaxClockDrift {
                reason: "ClientState max-clock-drift must be greater than zero".to_string(),
            });
        }

        if self.latest_height.revision_number() != self.chain_id.version() {
            return Err(Error::InvalidLatestHeight {
                reason: "ClientState latest-height revision number must match chain-id version"
                    .to_string(),
            });
        }

        // Disallow empty proof-specs
        if self.proof_specs.is_empty() {
            return Err(Error::Validation {
                reason: "ClientState proof-specs cannot be empty".to_string(),
            });
        }

        // `upgrade_path` itself may be empty, but if not then each key must be non-empty
        for (idx, key) in self.upgrade_path.iter().enumerate() {
            if key.trim().is_empty() {
                return Err(Error::Validation {
                    reason: format!(
                        "ClientState upgrade-path key at index {idx:?} cannot be empty"
                    ),
                });
            }
        }

        Ok(())
    }

    /// Get the refresh time to ensure the state does not expire
    pub fn refresh_time(&self) -> Option<Duration> {
        Some(2 * self.trusting_period / 3)
    }

    /// Helper method to produce a [`Options`] struct for use in
    /// Tendermint-specific light client verification.
    pub fn as_light_client_options(&self) -> Result<Options, Error> {
        Ok(Options {
            trust_threshold: self.trust_level.try_into().map_err(|e: ClientError| {
                Error::InvalidTrustThreshold {
                    reason: e.to_string(),
                }
            })?,
            trusting_period: self.trusting_period,
            clock_drift: self.max_clock_drift,
        })
    }

    fn chain_id(&self) -> ChainId {
        self.chain_id.clone()
    }

    // Resets custom fields to zero values (used in `update_client`)
    pub fn zero_custom_fields(&mut self) {
        self.trusting_period = ZERO_DURATION;
        self.trust_level = TrustThreshold::ZERO;
        self.allow_update.after_expiry = false;
        self.allow_update.after_misbehaviour = false;
        self.frozen_height = None;
        self.max_clock_drift = ZERO_DURATION;
    }
}

#[cfg_attr(feature = "serde", derive(serde::Serialize, serde::Deserialize))]
#[derive(Copy, Clone, Debug, PartialEq, Eq)]
pub struct AllowUpdate {
    pub after_expiry: bool,
    pub after_misbehaviour: bool,
}

impl Protobuf<RawTmClientState> for ClientState {}

impl TryFrom<RawTmClientState> for ClientState {
    type Error = Error;

    fn try_from(raw: RawTmClientState) -> Result<Self, Self::Error> {
        let chain_id = ChainId::from_string(raw.chain_id.as_str());

        let trust_level = {
            let trust_level = raw
                .trust_level
                .clone()
                .ok_or(Error::MissingTrustingPeriod)?;
            trust_level
                .try_into()
                .map_err(|e| Error::InvalidTrustThreshold {
                    reason: format!("{e}"),
                })?
        };

        let trusting_period = raw
            .trusting_period
            .ok_or(Error::MissingTrustingPeriod)?
            .try_into()
            .map_err(|_| Error::MissingTrustingPeriod)?;

        let unbonding_period = raw
            .unbonding_period
            .ok_or(Error::MissingUnbondingPeriod)?
            .try_into()
            .map_err(|_| Error::MissingUnbondingPeriod)?;

        let max_clock_drift = raw
            .max_clock_drift
            .ok_or(Error::NegativeMaxClockDrift)?
            .try_into()
            .map_err(|_| Error::NegativeMaxClockDrift)?;

        let latest_height = raw
            .latest_height
            .ok_or(Error::MissingLatestHeight)?
            .try_into()
            .map_err(|_| Error::MissingLatestHeight)?;

        // In `RawClientState`, a `frozen_height` of `0` means "not frozen".
        // See:
        // https://github.com/cosmos/ibc-go/blob/8422d0c4c35ef970539466c5bdec1cd27369bab3/modules/light-clients/07-tendermint/types/client_state.go#L74
        if raw
            .frozen_height
            .and_then(|h| Height::try_from(h).ok())
            .is_some()
        {
            return Err(Error::FrozenHeightNotAllowed);
        }

        // We use set this deprecated field just so that we can properly convert
        // it back in its raw form
        #[allow(deprecated)]
        let allow_update = AllowUpdate {
            after_expiry: raw.allow_update_after_expiry,
            after_misbehaviour: raw.allow_update_after_misbehaviour,
        };

        let client_state = Self::new_without_validation(
            chain_id,
            trust_level,
            trusting_period,
            unbonding_period,
            max_clock_drift,
            latest_height,
            raw.proof_specs.into(),
            raw.upgrade_path,
            allow_update,
        );

        Ok(client_state)
    }
}

impl From<ClientState> for RawTmClientState {
    fn from(value: ClientState) -> Self {
        #[allow(deprecated)]
        Self {
            chain_id: value.chain_id.to_string(),
            trust_level: Some(value.trust_level.into()),
            trusting_period: Some(value.trusting_period.into()),
            unbonding_period: Some(value.unbonding_period.into()),
            max_clock_drift: Some(value.max_clock_drift.into()),
            frozen_height: Some(value.frozen_height.map(|height| height.into()).unwrap_or(
                RawHeight {
                    revision_number: 0,
                    revision_height: 0,
                },
            )),
            latest_height: Some(value.latest_height.into()),
            proof_specs: value.proof_specs.into(),
            upgrade_path: value.upgrade_path,
            allow_update_after_expiry: value.allow_update.after_expiry,
            allow_update_after_misbehaviour: value.allow_update.after_misbehaviour,
        }
    }
}

impl Protobuf<Any> for ClientState {}

impl TryFrom<Any> for ClientState {
    type Error = ClientError;

    fn try_from(raw: Any) -> Result<Self, Self::Error> {
        use bytes::Buf;
        use core::ops::Deref;

        fn decode_client_state<B: Buf>(buf: B) -> Result<ClientState, Error> {
            RawTmClientState::decode(buf)
                .map_err(Error::Decode)?
                .try_into()
        }

        match raw.type_url.as_str() {
            TENDERMINT_CLIENT_STATE_TYPE_URL => {
                decode_client_state(raw.value.deref()).map_err(Into::into)
            }
            _ => Err(ClientError::UnknownClientStateType {
                client_state_type: raw.type_url,
            }),
        }
    }
}

impl From<ClientState> for Any {
    fn from(client_state: ClientState) -> Self {
        Any {
            type_url: TENDERMINT_CLIENT_STATE_TYPE_URL.to_string(),
            value: Protobuf::<RawTmClientState>::encode_vec(&client_state),
        }
    }
}

pub trait TmClientValidationContext {
    type SupportedConsensusStates: TryInto<TmConsensusState, Error = &'static str>;

    /// Returns the current height of the local chain.
    fn host_height(&self) -> Result<Height, ContextError>;

    /// Returns the current timestamp of the local chain.
    fn host_timestamp(&self) -> Result<Timestamp, ContextError>;

    /// Retrieve the consensus state for the given client ID at the specified
    /// height.
    ///
    /// Returns an error if no such state exists.
    fn consensus_state(
        &self,
        client_cons_state_path: &ClientConsensusStatePath,
    ) -> Result<Self::SupportedConsensusStates, ContextError>;

    /// Search for the lowest consensus state higher than `height`.
    fn next_consensus_state(
        &self,
        client_id: &ClientId,
        height: &Height,
    ) -> Result<Option<Self::SupportedConsensusStates>, ContextError>;

    /// Search for the highest consensus state lower than `height`.
    fn prev_consensus_state(
        &self,
        client_id: &ClientId,
        height: &Height,
    ) -> Result<Option<Self::SupportedConsensusStates>, ContextError>;
}

pub trait TmClientExecutionContext: TmClientValidationContext {
    fn store_update_time(
        &mut self,
        client_id: ClientId,
        height: Height,
        timestamp: Timestamp,
    ) -> Result<(), ContextError>;

    fn store_update_height(
        &mut self,
        client_id: ClientId,
        height: Height,
        host_height: Height,
    ) -> Result<(), ContextError>;

    fn store_client_state(
        &mut self,
        client_state_path: ClientStatePath,
        client_state: ClientState,
    ) -> Result<(), ContextError>;

    fn store_consensus_state(
        &mut self,
        consensus_state_path: ClientConsensusStatePath,
        consensus_state: TmConsensusState,
    ) -> Result<(), ContextError>;
}

impl ClientStateBase for ClientState {
    fn client_type(&self) -> ClientType {
        tm_client_type()
    }

    fn latest_height(&self) -> Height {
        self.latest_height
    }

    fn validate_proof_height(&self, proof_height: Height) -> Result<(), ClientError> {
        if self.latest_height() < proof_height {
            return Err(ClientError::InvalidProofHeight {
                latest_height: self.latest_height(),
                proof_height,
            });
        }
        Ok(())
    }

    fn confirm_not_frozen(&self) -> Result<(), ClientError> {
        if let Some(frozen_height) = self.frozen_height {
            return Err(ClientError::ClientFrozen {
                description: format!("the client is frozen at height {frozen_height}"),
            });
        }
        Ok(())
    }

    fn expired(&self, elapsed: Duration) -> bool {
        elapsed > self.trusting_period
    }

    /// Perform client-specific verifications and check all data in the new
    /// client state to be the same across all valid Tendermint clients for the
    /// new chain.
    ///
    /// You can learn more about how to upgrade IBC-connected SDK chains in
    /// [this](https://ibc.cosmos.network/main/ibc/upgrades/quick-guide.html)
    /// guide
    fn verify_upgrade_client(
        &self,
        upgraded_client_state: Any,
        upgraded_consensus_state: Any,
        proof_upgrade_client: RawMerkleProof,
        proof_upgrade_consensus_state: RawMerkleProof,
        root: &CommitmentRoot,
    ) -> Result<(), ClientError> {
        // Make sure that the client type is of Tendermint type `ClientState`
        let mut upgraded_tm_client_state = Self::try_from(upgraded_client_state.clone())?;

        // Make sure that the consensus type is of Tendermint type `ConsensusState`
        TmConsensusState::try_from(upgraded_consensus_state.clone())?;

        // Note: verification of proofs that unmarshalled correctly has been done
        // while decoding the proto message into a `MsgEnvelope` domain type
        let merkle_proof_upgrade_client = MerkleProof::from(proof_upgrade_client);
        let merkle_proof_upgrade_cons_state = MerkleProof::from(proof_upgrade_consensus_state);

<<<<<<< HEAD
        // Make sure the latest height of the current client is not greater then
        // the upgrade height This condition checks both the revision number and
        // the height
        if self.latest_height() >= upgraded_tm_client_state.latest_height {
            return Err(UpgradeClientError::LowUpgradeHeight {
                upgraded_height: self.latest_height(),
                client_height: upgraded_tm_client_state.latest_height,
=======
            ctx.consensus_state(&path_at_header_height).ok()
        };

        if maybe_existing_consensus_state.is_some() {
            // if we already had the header installed by a previous relayer
            // then this is a no-op.
            //
            // Do nothing.
        } else {
            let new_consensus_state = TmConsensusState::from(header.clone()).into_box();
            let new_client_state = self.clone().with_header(header)?.into_box();

            ctx.store_update_time(
                client_id.clone(),
                new_client_state.latest_height(),
                ctx.host_timestamp()?,
            )?;
            ctx.store_update_height(
                client_id.clone(),
                new_client_state.latest_height(),
                ctx.host_height()?,
            )?;

            ctx.store_consensus_state(
                ClientConsensusStatePath::new(client_id, &new_client_state.latest_height()),
                new_consensus_state,
            )?;
            ctx.store_client_state(ClientStatePath::new(client_id), new_client_state)?;
        }

        let updated_heights = vec![header_height];
        Ok(updated_heights)
    }

    fn update_state_on_misbehaviour(
        &self,
        ctx: &mut dyn ExecutionContext,
        client_id: &ClientId,
        _client_message: Any,
        _update_kind: &UpdateKind,
    ) -> Result<(), ClientError> {
        let frozen_client_state = self
            .clone()
            .with_frozen_height(Height::new(0, 1).unwrap())
            .into_box();

        ctx.store_client_state(ClientStatePath::new(client_id), frozen_client_state)?;

        Ok(())
    }

    /// Perform client-specific verifications and check all data in the new
    /// client state to be the same across all valid Tendermint clients for the
    /// new chain.
    ///
    /// You can learn more about how to upgrade IBC-connected SDK chains in
    /// [this](https://ibc.cosmos.network/main/ibc/upgrades/quick-guide.html)
    /// guide
    fn verify_upgrade_client(
        &self,
        upgraded_client_state: Any,
        upgraded_consensus_state: Any,
        proof_upgrade_client: MerkleProof,
        proof_upgrade_consensus_state: MerkleProof,
        root: &CommitmentRoot,
    ) -> Result<(), ClientError> {
        // Make sure that the client type is of Tendermint type `ClientState`
        let mut upgraded_tm_client_state = TmClientState::try_from(upgraded_client_state.clone())?;

        // Make sure that the consensus type is of Tendermint type `ConsensusState`
        TmConsensusState::try_from(upgraded_consensus_state.clone())?;

        // Make sure the latest height of the current client is not greater then
        // the upgrade height This condition checks both the revision number and
        // the height
        if self.latest_height() >= upgraded_tm_client_state.latest_height() {
            return Err(UpgradeClientError::LowUpgradeHeight {
                upgraded_height: self.latest_height(),
                client_height: upgraded_tm_client_state.latest_height(),
>>>>>>> d59b303e
            })?;
        }

        // Check to see if the upgrade path is set
        let mut upgrade_path = self.upgrade_path.clone();
        if upgrade_path.pop().is_none() {
            return Err(ClientError::ClientSpecific {
                description: "cannot upgrade client as no upgrade path has been set".to_string(),
            });
        };

        let last_height = self.latest_height().revision_height();

        // Construct the merkle path for the client state
        let mut client_upgrade_path = upgrade_path.clone();
        client_upgrade_path.push(UpgradeClientPath::UpgradedClientState(last_height).to_string());

        let client_upgrade_merkle_path = MerklePath {
            key_path: client_upgrade_path,
        };

        upgraded_tm_client_state.zero_custom_fields();

        let mut client_state_value = Vec::new();
        upgraded_client_state
            .encode(&mut client_state_value)
            .map_err(ClientError::Encode)?;

        // Verify the proof of the upgraded client state
        proof_upgrade_client
            .verify_membership(
                &self.proof_specs,
                root.clone().into(),
                client_upgrade_merkle_path,
                client_state_value,
                0,
            )
            .map_err(ClientError::Ics23Verification)?;

        // Construct the merkle path for the consensus state
        let mut cons_upgrade_path = upgrade_path;
        cons_upgrade_path
            .push(UpgradeClientPath::UpgradedClientConsensusState(last_height).to_string());
        let cons_upgrade_merkle_path = MerklePath {
            key_path: cons_upgrade_path,
        };

        let mut cons_state_value = Vec::new();
        upgraded_consensus_state
            .encode(&mut cons_state_value)
            .map_err(ClientError::Encode)?;

        // Verify the proof of the upgraded consensus state
        proof_upgrade_consensus_state
            .verify_membership(
                &self.proof_specs,
                root.clone().into(),
                cons_upgrade_merkle_path,
                cons_state_value,
                0,
            )
            .map_err(ClientError::Ics23Verification)?;

        Ok(())
    }

    fn verify_membership(
        &self,
        prefix: &CommitmentPrefix,
        proof: &CommitmentProofBytes,
        root: &CommitmentRoot,
        path: Path,
        value: Vec<u8>,
    ) -> Result<(), ClientError> {
        let merkle_path = apply_prefix(prefix, vec![path.to_string()]);
        let merkle_proof: MerkleProof = RawMerkleProof::try_from(proof.clone())
            .map_err(ClientError::InvalidCommitmentProof)?
            .into();

        merkle_proof
            .verify_membership(
                &self.proof_specs,
                root.clone().into(),
                merkle_path,
                value,
                0,
            )
            .map_err(ClientError::Ics23Verification)
    }

    fn verify_non_membership(
        &self,
        prefix: &CommitmentPrefix,
        proof: &CommitmentProofBytes,
        root: &CommitmentRoot,
        path: Path,
    ) -> Result<(), ClientError> {
        let merkle_path = apply_prefix(prefix, vec![path.to_string()]);
        let merkle_proof: MerkleProof = RawMerkleProof::try_from(proof.clone())
            .map_err(ClientError::InvalidCommitmentProof)?
            .into();

        merkle_proof
            .verify_non_membership(&self.proof_specs, root.clone().into(), merkle_path)
            .map_err(ClientError::Ics23Verification)
    }
}

impl<SupportedConsensusStates> ClientStateInitializer<SupportedConsensusStates> for ClientState
where
    SupportedConsensusStates: From<TmConsensusState>,
{
    fn initialise(&self, consensus_state: Any) -> Result<SupportedConsensusStates, ClientError> {
        let tm_consensus_state = TmConsensusState::try_from(consensus_state)?;
        if tm_consensus_state.root().is_empty() {
            return Err(ClientError::Other {
                description: "empty commitment root".into(),
            });
        };

        Ok(tm_consensus_state.into())
    }
}

impl<ClientValidationContext> ClientStateValidation<ClientValidationContext> for ClientState
where
    ClientValidationContext: TmClientValidationContext,
{
    fn verify_client_message(
        &self,
        ctx: &ClientValidationContext,
        client_id: &ClientId,
        client_message: Any,
        update_kind: &UpdateKind,
    ) -> Result<(), ClientError> {
        match update_kind {
            UpdateKind::UpdateClient => {
                let header = TmHeader::try_from(client_message)?;
                self.verify_header(ctx, client_id, header)
            }
            UpdateKind::SubmitMisbehaviour => {
                let misbehaviour = TmMisbehaviour::try_from(client_message)?;
                self.verify_misbehaviour(ctx, client_id, misbehaviour)
            }
        }
    }

    fn check_for_misbehaviour(
        &self,
        ctx: &ClientValidationContext,
        client_id: &ClientId,
        client_message: Any,
        update_kind: &UpdateKind,
    ) -> Result<bool, ClientError> {
        match update_kind {
            UpdateKind::UpdateClient => {
                let header = TmHeader::try_from(client_message)?;
                self.check_for_misbehaviour_update_client(ctx, client_id, header)
            }
            UpdateKind::SubmitMisbehaviour => {
                let misbehaviour = TmMisbehaviour::try_from(client_message)?;
                self.check_for_misbehaviour_misbehavior(&misbehaviour)
            }
        }
    }
}

impl<ClientExecutionContext> ClientStateExecution<ClientExecutionContext> for ClientState
where
    ClientExecutionContext: TmClientExecutionContext,
{
    fn update_state(
        &self,
        ctx: &mut ClientExecutionContext,
        client_id: &ClientId,
        header: Any,
    ) -> Result<Vec<Height>, ClientError> {
        let header = TmHeader::try_from(header)?;
        let header_height = header.height();

        let maybe_existing_consensus_state = {
            let path_at_header_height = ClientConsensusStatePath::new(client_id, &header_height);

            ctx.consensus_state(&path_at_header_height).ok()
        };

        if maybe_existing_consensus_state.is_some() {
            // if we already had the header installed by a previous relayer
            // then this is a no-op.
            //
            // Do nothing.
        } else {
            let new_consensus_state = TmConsensusState::from(header.clone());
            let new_client_state = self.clone().with_header(header)?;

            ctx.store_update_time(
                client_id.clone(),
                new_client_state.latest_height(),
                ctx.host_timestamp()?,
            )?;
            ctx.store_update_height(
                client_id.clone(),
                new_client_state.latest_height(),
                ctx.host_height()?,
            )?;

            ctx.store_consensus_state(
                ClientConsensusStatePath::new(client_id, &new_client_state.latest_height()),
                new_consensus_state,
            )?;
            ctx.store_client_state(ClientStatePath::new(client_id), new_client_state)?;
        }

        let updated_heights = vec![header_height];
        Ok(updated_heights)
    }

    fn update_state_on_misbehaviour(
        &self,
        ctx: &mut ClientExecutionContext,
        client_id: &ClientId,
        _client_message: Any,
        _update_kind: &UpdateKind,
    ) -> Result<(), ClientError> {
        let frozen_client_state = self.clone().with_frozen_height(Height::new(0, 1).unwrap());

        ctx.store_client_state(ClientStatePath::new(client_id), frozen_client_state)?;

        Ok(())
    }

    // Commit the new client state and consensus state to the store
    fn update_state_with_upgrade_client(
        &self,
        ctx: &mut ClientExecutionContext,
        client_id: &ClientId,
        upgraded_client_state: Any,
        upgraded_consensus_state: Any,
    ) -> Result<Height, ClientError> {
        let upgraded_tm_client_state = Self::try_from(upgraded_client_state)?;
        let upgraded_tm_cons_state = TmConsensusState::try_from(upgraded_consensus_state)?;

        // Construct new client state and consensus state relayer chosen client
        // parameters are ignored. All chain-chosen parameters come from
        // committed client, all client-chosen parameters come from current
        // client.
        let new_client_state = ClientState::new(
            upgraded_tm_client_state.chain_id,
            self.trust_level,
            self.trusting_period,
            upgraded_tm_client_state.unbonding_period,
            self.max_clock_drift,
            upgraded_tm_client_state.latest_height,
            upgraded_tm_client_state.proof_specs,
            upgraded_tm_client_state.upgrade_path,
            self.allow_update,
        )?;

        // The new consensus state is merely used as a trusted kernel against
        // which headers on the new chain can be verified. The root is just a
        // stand-in sentinel value as it cannot be known in advance, thus no
        // proof verification will pass. The timestamp and the
        // NextValidatorsHash of the consensus state is the blocktime and
        // NextValidatorsHash of the last block committed by the old chain. This
        // will allow the first block of the new chain to be verified against
        // the last validators of the old chain so long as it is submitted
        // within the TrustingPeriod of this client.
        // NOTE: We do not set processed time for this consensus state since
        // this consensus state should not be used for packet verification as
        // the root is empty. The next consensus state submitted using update
        // will be usable for packet-verification.
        let sentinel_root = "sentinel_root".as_bytes().to_vec();
        let new_consensus_state = TmConsensusState::new(
            sentinel_root.into(),
            upgraded_tm_cons_state.timestamp,
            upgraded_tm_cons_state.next_validators_hash,
        );

        let latest_height = new_client_state.latest_height;

        ctx.store_client_state(ClientStatePath::new(client_id), new_client_state)?;
        ctx.store_consensus_state(
            ClientConsensusStatePath::new(client_id, &latest_height),
            new_consensus_state,
        )?;

        Ok(latest_height)
    }
}

// `header.trusted_validator_set` was given to us by the relayer. Thus, we
// need to ensure that the relayer gave us the right set, i.e. by ensuring
// that it matches the hash we have stored on chain.
fn check_header_trusted_next_validator_set(
    header: &TmHeader,
    trusted_consensus_state: &TmConsensusState,
) -> Result<(), ClientError> {
    if header.trusted_next_validator_set.hash() == trusted_consensus_state.next_validators_hash {
        Ok(())
    } else {
        Err(ClientError::HeaderVerificationFailure {
            reason: "header trusted next validator set hash does not match hash stored on chain"
                .to_string(),
        })
    }
}

#[cfg(test)]
mod tests {
    use super::*;

    use crate::clients::ics07_tendermint::header::test_util::get_dummy_tendermint_header;
    use crate::Height;
    use core::time::Duration;
    use test_log::test;

    use ibc_proto::google::protobuf::Any;
    use ibc_proto::ibc::core::client::v1::Height as RawHeight;
    use ibc_proto::ics23::ProofSpec as Ics23ProofSpec;

    use crate::clients::ics07_tendermint::client_state::AllowUpdate;
    use crate::clients::ics07_tendermint::error::Error;
    use crate::core::ics23_commitment::specs::ProofSpecs;
    use crate::core::ics24_host::identifier::ChainId;
    use crate::core::timestamp::ZERO_DURATION;

    #[derive(Clone, Debug, PartialEq)]
    struct ClientStateParams {
        id: ChainId,
        trust_level: TrustThreshold,
        trusting_period: Duration,
        unbonding_period: Duration,
        max_clock_drift: Duration,
        latest_height: Height,
        proof_specs: ProofSpecs,
        upgrade_path: Vec<String>,
        allow_update: AllowUpdate,
    }

    #[test]
    fn client_state_new() {
        // Define a "default" set of parameters to reuse throughout these tests.
        let default_params: ClientStateParams = ClientStateParams {
            id: ChainId::default(),
            trust_level: TrustThreshold::ONE_THIRD,
            trusting_period: Duration::new(64000, 0),
            unbonding_period: Duration::new(128000, 0),
            max_clock_drift: Duration::new(3, 0),
            latest_height: Height::new(0, 10).unwrap(),
            proof_specs: ProofSpecs::default(),
            upgrade_path: Default::default(),
            allow_update: AllowUpdate {
                after_expiry: false,
                after_misbehaviour: false,
            },
        };

        struct Test {
            name: String,
            params: ClientStateParams,
            want_pass: bool,
        }

        let tests: Vec<Test> = vec![
            Test {
                name: "Valid parameters".to_string(),
                params: default_params.clone(),
                want_pass: true,
            },
            Test {
                name: "Valid (empty) upgrade-path".to_string(),
                params: ClientStateParams {
                    upgrade_path: vec![],
                    ..default_params.clone()
                },
                want_pass: true,
            },
            Test {
                name: "Valid upgrade-path".to_string(),
                params: ClientStateParams {
                    upgrade_path: vec!["upgrade".to_owned(), "upgradedIBCState".to_owned()],
                    ..default_params.clone()
                },
                want_pass: true,
            },
            Test {
                name: "Valid long (50 chars) chain-id".to_string(),
                params: ClientStateParams {
                    id: ChainId::new("a".repeat(48), 0),
                    ..default_params.clone()
                },
                want_pass: true,
            },
            Test {
                name: "Invalid too-long (51 chars) chain-id".to_string(),
                params: ClientStateParams {
                    id: ChainId::new("a".repeat(49), 0),
                    ..default_params.clone()
                },
                want_pass: false,
            },
            Test {
                name: "Invalid (zero) max-clock-drift period".to_string(),
                params: ClientStateParams {
                    max_clock_drift: ZERO_DURATION,
                    ..default_params.clone()
                },
                want_pass: false,
            },
            Test {
                name: "Invalid unbonding period".to_string(),
                params: ClientStateParams {
                    unbonding_period: ZERO_DURATION,
                    ..default_params.clone()
                },
                want_pass: false,
            },
            Test {
                name: "Invalid (too small) trusting period".to_string(),
                params: ClientStateParams {
                    trusting_period: ZERO_DURATION,
                    ..default_params.clone()
                },
                want_pass: false,
            },
            Test {
                name: "Invalid (too large) trusting period w.r.t. unbonding period".to_string(),
                params: ClientStateParams {
                    trusting_period: Duration::new(11, 0),
                    unbonding_period: Duration::new(10, 0),
                    ..default_params.clone()
                },
                want_pass: false,
            },
            Test {
                name: "Invalid (equal) trusting period w.r.t. unbonding period".to_string(),
                params: ClientStateParams {
                    trusting_period: Duration::new(10, 0),
                    unbonding_period: Duration::new(10, 0),
                    ..default_params.clone()
                },
                want_pass: false,
            },
            Test {
                name: "Invalid (zero) trusting trust threshold".to_string(),
                params: ClientStateParams {
                    trust_level: TrustThreshold::ZERO,
                    ..default_params.clone()
                },
                want_pass: false,
            },
            Test {
                name: "Invalid (too small) trusting trust threshold".to_string(),
                params: ClientStateParams {
                    trust_level: TrustThreshold::new(1, 4).unwrap(),
                    ..default_params.clone()
                },
                want_pass: false,
            },
            Test {
                name: "Invalid latest height revision number (doesn't match chain)".to_string(),
                params: ClientStateParams {
                    latest_height: Height::new(1, 1).unwrap(),
                    ..default_params.clone()
                },
                want_pass: false,
            },
            Test {
                name: "Invalid (empty) proof specs".to_string(),
                params: ClientStateParams {
                    proof_specs: ProofSpecs::from(Vec::<Ics23ProofSpec>::new()),
                    ..default_params
                },
                want_pass: false,
            },
        ]
        .into_iter()
        .collect();

        for test in tests {
            let p = test.params.clone();

            let cs_result = ClientState::new(
                p.id,
                p.trust_level,
                p.trusting_period,
                p.unbonding_period,
                p.max_clock_drift,
                p.latest_height,
                p.proof_specs,
                p.upgrade_path,
                p.allow_update,
            );

            assert_eq!(
                test.want_pass,
                cs_result.is_ok(),
                "ClientState::new() failed for test {}, \nmsg{:?} with error {:?}",
                test.name,
                test.params.clone(),
                cs_result.err(),
            );
        }
    }

    #[test]
    fn client_state_verify_height() {
        // Define a "default" set of parameters to reuse throughout these tests.
        let default_params: ClientStateParams = ClientStateParams {
            id: ChainId::new("ibc".to_string(), 1),
            trust_level: TrustThreshold::ONE_THIRD,
            trusting_period: Duration::new(64000, 0),
            unbonding_period: Duration::new(128000, 0),
            max_clock_drift: Duration::new(3, 0),
            latest_height: Height::new(1, 10).unwrap(),
            proof_specs: ProofSpecs::default(),
            upgrade_path: Default::default(),
            allow_update: AllowUpdate {
                after_expiry: false,
                after_misbehaviour: false,
            },
        };

        struct Test {
            name: String,
            height: Height,
            setup: Option<Box<dyn FnOnce(ClientState) -> ClientState>>,
            want_pass: bool,
        }

        let tests = vec![
            Test {
                name: "Successful height verification".to_string(),
                height: Height::new(1, 8).unwrap(),
                setup: None,
                want_pass: true,
            },
            Test {
                name: "Invalid (too large)  client height".to_string(),
                height: Height::new(1, 12).unwrap(),
                setup: None,
                want_pass: false,
            },
        ];

        for test in tests {
            let p = default_params.clone();
            let client_state = ClientState::new(
                p.id,
                p.trust_level,
                p.trusting_period,
                p.unbonding_period,
                p.max_clock_drift,
                p.latest_height,
                p.proof_specs,
                p.upgrade_path,
                p.allow_update,
            )
            .unwrap();
            let client_state = match test.setup {
                Some(setup) => (setup)(client_state),
                _ => client_state,
            };
            let res = client_state.validate_proof_height(test.height);

            assert_eq!(
                test.want_pass,
                res.is_ok(),
                "ClientState::validate_proof_height() failed for test {}, \nmsg{:?} with error {:?}",
                test.name,
                test.height,
                res.err(),
            );
        }
    }

    #[test]
    fn tm_client_state_conversions_healthy() {
        // check client state creation path from a proto type
        let tm_client_state_from_raw = ClientState::new_dummy_from_raw(RawHeight {
            revision_number: 0,
            revision_height: 0,
        });
        assert!(tm_client_state_from_raw.is_ok());

        let any_from_tm_client_state =
            Any::from(tm_client_state_from_raw.as_ref().unwrap().clone());
        let tm_client_state_from_any = ClientState::try_from(any_from_tm_client_state);
        assert!(tm_client_state_from_any.is_ok());
        assert_eq!(
            tm_client_state_from_raw.unwrap(),
            tm_client_state_from_any.unwrap()
        );

        // check client state creation path from a tendermint header
        let tm_header = get_dummy_tendermint_header();
        let tm_client_state_from_header = ClientState::new_dummy_from_header(tm_header);
        let any_from_header = Any::from(tm_client_state_from_header.clone());
        let tm_client_state_from_any = ClientState::try_from(any_from_header);
        assert!(tm_client_state_from_any.is_ok());
        assert_eq!(
            tm_client_state_from_header,
            tm_client_state_from_any.unwrap()
        );
    }

    #[test]
    fn tm_client_state_malformed_with_frozen_height() {
        let tm_client_state_from_raw = ClientState::new_dummy_from_raw(RawHeight {
            revision_number: 0,
            revision_height: 10,
        });
        match tm_client_state_from_raw {
            Err(Error::FrozenHeightNotAllowed) => {}
            _ => panic!("Expected to fail with FrozenHeightNotAllowed error"),
        }
    }
}

#[cfg(all(test, feature = "serde"))]
mod serde_tests {
    use tendermint_rpc::endpoint::abci_query::AbciQuery;

    use crate::test::test_serialization_roundtrip;

    #[test]
    fn serialization_roundtrip_no_proof() {
        let json_data =
            include_str!("../../../tests/support/query/serialization/client_state.json");
        test_serialization_roundtrip::<AbciQuery>(json_data);
    }

    #[test]
    fn serialization_roundtrip_with_proof() {
        let json_data =
            include_str!("../../../tests/support/query/serialization/client_state_proof.json");
        test_serialization_roundtrip::<AbciQuery>(json_data);
    }
}

#[cfg(any(test, feature = "mocks"))]
pub mod test_util {
    use crate::prelude::*;
    use core::time::Duration;

    use tendermint::block::Header;

    use crate::clients::ics07_tendermint::client_state::{AllowUpdate, ClientState};
    use crate::clients::ics07_tendermint::error::Error;
    use crate::core::ics02_client::height::Height;
    use crate::core::ics23_commitment::specs::ProofSpecs;
    use crate::core::ics24_host::identifier::ChainId;
    use ibc_proto::ibc::core::client::v1::Height as RawHeight;
    use ibc_proto::ibc::lightclients::tendermint::v1::{ClientState as RawTmClientState, Fraction};

    impl ClientState {
        pub fn new_dummy_from_raw(frozen_height: RawHeight) -> Result<Self, Error> {
            Self::try_from(get_dummy_raw_tm_client_state(frozen_height))
        }

        pub fn new_dummy_from_header(tm_header: Header) -> Self {
            Self::new(
                tm_header.chain_id.clone().into(),
                Default::default(),
                Duration::from_secs(64000),
                Duration::from_secs(128000),
                Duration::from_millis(3000),
                Height::new(
                    ChainId::chain_version(tm_header.chain_id.as_str()),
                    u64::from(tm_header.height),
                )
                .unwrap(),
                Default::default(),
                Default::default(),
                AllowUpdate {
                    after_expiry: false,
                    after_misbehaviour: false,
                },
            )
            .unwrap()
        }
    }

    pub fn get_dummy_raw_tm_client_state(frozen_height: RawHeight) -> RawTmClientState {
        #[allow(deprecated)]
        RawTmClientState {
            chain_id: ChainId::new("ibc".to_string(), 0).to_string(),
            trust_level: Some(Fraction {
                numerator: 1,
                denominator: 3,
            }),
            trusting_period: Some(Duration::from_secs(64000).into()),
            unbonding_period: Some(Duration::from_secs(128000).into()),
            max_clock_drift: Some(Duration::from_millis(3000).into()),
            latest_height: Some(Height::new(0, 10).unwrap().into()),
            proof_specs: ProofSpecs::default().into(),
            upgrade_path: Default::default(),
            frozen_height: Some(frozen_height),
            allow_update_after_expiry: false,
            allow_update_after_misbehaviour: false,
        }
    }
}<|MERGE_RESOLUTION|>--- conflicted
+++ resolved
@@ -504,8 +504,8 @@
         &self,
         upgraded_client_state: Any,
         upgraded_consensus_state: Any,
-        proof_upgrade_client: RawMerkleProof,
-        proof_upgrade_consensus_state: RawMerkleProof,
+        proof_upgrade_client: MerkleProof,
+        proof_upgrade_consensus_state: MerkleProof,
         root: &CommitmentRoot,
     ) -> Result<(), ClientError> {
         // Make sure that the client type is of Tendermint type `ClientState`
@@ -519,7 +519,6 @@
         let merkle_proof_upgrade_client = MerkleProof::from(proof_upgrade_client);
         let merkle_proof_upgrade_cons_state = MerkleProof::from(proof_upgrade_consensus_state);
 
-<<<<<<< HEAD
         // Make sure the latest height of the current client is not greater then
         // the upgrade height This condition checks both the revision number and
         // the height
@@ -527,87 +526,6 @@
             return Err(UpgradeClientError::LowUpgradeHeight {
                 upgraded_height: self.latest_height(),
                 client_height: upgraded_tm_client_state.latest_height,
-=======
-            ctx.consensus_state(&path_at_header_height).ok()
-        };
-
-        if maybe_existing_consensus_state.is_some() {
-            // if we already had the header installed by a previous relayer
-            // then this is a no-op.
-            //
-            // Do nothing.
-        } else {
-            let new_consensus_state = TmConsensusState::from(header.clone()).into_box();
-            let new_client_state = self.clone().with_header(header)?.into_box();
-
-            ctx.store_update_time(
-                client_id.clone(),
-                new_client_state.latest_height(),
-                ctx.host_timestamp()?,
-            )?;
-            ctx.store_update_height(
-                client_id.clone(),
-                new_client_state.latest_height(),
-                ctx.host_height()?,
-            )?;
-
-            ctx.store_consensus_state(
-                ClientConsensusStatePath::new(client_id, &new_client_state.latest_height()),
-                new_consensus_state,
-            )?;
-            ctx.store_client_state(ClientStatePath::new(client_id), new_client_state)?;
-        }
-
-        let updated_heights = vec![header_height];
-        Ok(updated_heights)
-    }
-
-    fn update_state_on_misbehaviour(
-        &self,
-        ctx: &mut dyn ExecutionContext,
-        client_id: &ClientId,
-        _client_message: Any,
-        _update_kind: &UpdateKind,
-    ) -> Result<(), ClientError> {
-        let frozen_client_state = self
-            .clone()
-            .with_frozen_height(Height::new(0, 1).unwrap())
-            .into_box();
-
-        ctx.store_client_state(ClientStatePath::new(client_id), frozen_client_state)?;
-
-        Ok(())
-    }
-
-    /// Perform client-specific verifications and check all data in the new
-    /// client state to be the same across all valid Tendermint clients for the
-    /// new chain.
-    ///
-    /// You can learn more about how to upgrade IBC-connected SDK chains in
-    /// [this](https://ibc.cosmos.network/main/ibc/upgrades/quick-guide.html)
-    /// guide
-    fn verify_upgrade_client(
-        &self,
-        upgraded_client_state: Any,
-        upgraded_consensus_state: Any,
-        proof_upgrade_client: MerkleProof,
-        proof_upgrade_consensus_state: MerkleProof,
-        root: &CommitmentRoot,
-    ) -> Result<(), ClientError> {
-        // Make sure that the client type is of Tendermint type `ClientState`
-        let mut upgraded_tm_client_state = TmClientState::try_from(upgraded_client_state.clone())?;
-
-        // Make sure that the consensus type is of Tendermint type `ConsensusState`
-        TmConsensusState::try_from(upgraded_consensus_state.clone())?;
-
-        // Make sure the latest height of the current client is not greater then
-        // the upgrade height This condition checks both the revision number and
-        // the height
-        if self.latest_height() >= upgraded_tm_client_state.latest_height() {
-            return Err(UpgradeClientError::LowUpgradeHeight {
-                upgraded_height: self.latest_height(),
-                client_height: upgraded_tm_client_state.latest_height(),
->>>>>>> d59b303e
             })?;
         }
 
@@ -637,7 +555,7 @@
             .map_err(ClientError::Encode)?;
 
         // Verify the proof of the upgraded client state
-        proof_upgrade_client
+        merkle_proof_upgrade_client
             .verify_membership(
                 &self.proof_specs,
                 root.clone().into(),
@@ -661,7 +579,7 @@
             .map_err(ClientError::Encode)?;
 
         // Verify the proof of the upgraded consensus state
-        proof_upgrade_consensus_state
+        merkle_proof_upgrade_cons_state
             .verify_membership(
                 &self.proof_specs,
                 root.clone().into(),
