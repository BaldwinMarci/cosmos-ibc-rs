use super::context::RouterError;
use super::ics02_client::handler::{create_client, update_client, upgrade_client};
use super::ics02_client::msgs::{ClientMsg, MsgUpdateOrMisbehaviour};
use super::ics03_connection::handler::{
    conn_open_ack, conn_open_confirm, conn_open_init, conn_open_try,
};
use super::ics03_connection::msgs::ConnectionMsg;
use super::ics04_channel::handler::acknowledgement::{
    acknowledgement_packet_execute, acknowledgement_packet_validate,
};
use super::ics04_channel::handler::chan_close_confirm::{
    chan_close_confirm_execute, chan_close_confirm_validate,
};
use super::ics04_channel::handler::chan_close_init::{
    chan_close_init_execute, chan_close_init_validate,
};
use super::ics04_channel::handler::chan_open_ack::{chan_open_ack_execute, chan_open_ack_validate};
use super::ics04_channel::handler::chan_open_confirm::{
    chan_open_confirm_execute, chan_open_confirm_validate,
};
use super::ics04_channel::handler::chan_open_init::{
    chan_open_init_execute, chan_open_init_validate,
};
use super::ics04_channel::handler::chan_open_try::{chan_open_try_execute, chan_open_try_validate};
use super::ics04_channel::handler::recv_packet::{recv_packet_execute, recv_packet_validate};
use super::ics04_channel::handler::timeout::{
    timeout_packet_execute, timeout_packet_validate, TimeoutMsgType,
};
use super::ics04_channel::msgs::{
    channel_msg_to_port_id, packet_msg_to_port_id, ChannelMsg, PacketMsg,
};
use super::msgs::MsgEnvelope;
use super::router::Router;
use super::{ExecutionContext, ValidationContext};

/// Entrypoint which performs both validation and message execution
pub fn dispatch(
    ctx: &mut impl ExecutionContext,
    router: &mut impl Router,
    msg: MsgEnvelope,
) -> Result<(), RouterError> {
    validate(ctx, router, msg.clone())?;
    execute(ctx, router, msg)
}

/// Entrypoint which only performs message validation
///
/// If a transaction contains `n` messages `m_1` ... `m_n`, then
/// they MUST be processed as follows:
///     validate(m_1), execute(m_1), ..., validate(m_n), execute(m_n)
/// That is, the state transition of message `i` must be applied before
/// message `i+1` is validated. This is equivalent to calling
/// `dispatch()` on each successively.
pub fn validate<Ctx>(
    ctx: &Ctx,
    router: &mut impl Router,
    msg: MsgEnvelope,
) -> Result<(), RouterError>
where
    Ctx: ValidationContext,
{
    match msg {
        MsgEnvelope::Client(msg) => match msg {
            ClientMsg::CreateClient(msg) => create_client::validate(ctx, msg),
            ClientMsg::UpdateClient(msg) => {
                update_client::validate(ctx, MsgUpdateOrMisbehaviour::UpdateClient(msg))
            }
            ClientMsg::Misbehaviour(msg) => {
                update_client::validate(ctx, MsgUpdateOrMisbehaviour::Misbehaviour(msg))
            }
            ClientMsg::UpgradeClient(msg) => upgrade_client::validate(ctx, msg),
        }
        .map_err(RouterError::ContextError),
        MsgEnvelope::Connection(msg) => match msg {
            ConnectionMsg::OpenInit(msg) => conn_open_init::validate(ctx, msg),
            ConnectionMsg::OpenTry(msg) => conn_open_try::validate(ctx, msg),
            ConnectionMsg::OpenAck(msg) => conn_open_ack::validate(ctx, msg),
            ConnectionMsg::OpenConfirm(ref msg) => conn_open_confirm::validate(ctx, msg),
        }
        .map_err(RouterError::ContextError),
        MsgEnvelope::Channel(msg) => {
            let port_id = channel_msg_to_port_id(&msg);
            let module_id = router
                .lookup_module(port_id)
                .ok_or(RouterError::UnknownPort {
                    port_id: port_id.clone(),
                })?;
            let module = router
                .get_route(&module_id)
                .ok_or(RouterError::ModuleNotFound)?;

            match msg {
                ChannelMsg::OpenInit(msg) => chan_open_init_validate(ctx, module, msg),
                ChannelMsg::OpenTry(msg) => chan_open_try_validate(ctx, module, msg),
                ChannelMsg::OpenAck(msg) => chan_open_ack_validate(ctx, module, msg),
                ChannelMsg::OpenConfirm(msg) => chan_open_confirm_validate(ctx, module, msg),
                ChannelMsg::CloseInit(msg) => chan_close_init_validate(ctx, module, msg),
                ChannelMsg::CloseConfirm(msg) => chan_close_confirm_validate(ctx, module, msg),
            }
            .map_err(RouterError::ContextError)
        }
        MsgEnvelope::Packet(msg) => {
            let port_id = packet_msg_to_port_id(&msg);
            let module_id = router
                .lookup_module(port_id)
                .ok_or(RouterError::UnknownPort {
                    port_id: port_id.clone(),
                })?;
            let module = router
                .get_route(&module_id)
                .ok_or(RouterError::ModuleNotFound)?;

            match msg {
                PacketMsg::Recv(msg) => recv_packet_validate(ctx, msg),
                PacketMsg::Ack(msg) => acknowledgement_packet_validate(ctx, module, msg),
                PacketMsg::Timeout(msg) => {
                    timeout_packet_validate(ctx, module, TimeoutMsgType::Timeout(msg))
                }
                PacketMsg::TimeoutOnClose(msg) => {
                    timeout_packet_validate(ctx, module, TimeoutMsgType::TimeoutOnClose(msg))
                }
            }
            .map_err(RouterError::ContextError)
        }
    }
}

/// Entrypoint which only performs message execution
pub fn execute<Ctx>(
    ctx: &mut Ctx,
    router: &mut impl Router,
    msg: MsgEnvelope,
) -> Result<(), RouterError>
where
    Ctx: ExecutionContext,
{
    match msg {
        MsgEnvelope::Client(msg) => match msg {
            ClientMsg::CreateClient(msg) => create_client::execute(ctx, msg),
            ClientMsg::UpdateClient(msg) => {
                update_client::execute(ctx, MsgUpdateOrMisbehaviour::UpdateClient(msg))
            }
            ClientMsg::Misbehaviour(msg) => {
                update_client::execute(ctx, MsgUpdateOrMisbehaviour::Misbehaviour(msg))
            }
            ClientMsg::UpgradeClient(msg) => upgrade_client::execute(ctx, msg),
        }
        .map_err(RouterError::ContextError),
        MsgEnvelope::Connection(msg) => match msg {
            ConnectionMsg::OpenInit(msg) => conn_open_init::execute(ctx, msg),
            ConnectionMsg::OpenTry(msg) => conn_open_try::execute(ctx, msg),
            ConnectionMsg::OpenAck(msg) => conn_open_ack::execute(ctx, msg),
            ConnectionMsg::OpenConfirm(ref msg) => conn_open_confirm::execute(ctx, msg),
        }
        .map_err(RouterError::ContextError),
        MsgEnvelope::Channel(msg) => {
            let port_id = channel_msg_to_port_id(&msg);
            let module_id = router
                .lookup_module(port_id)
                .ok_or(RouterError::UnknownPort {
                    port_id: port_id.clone(),
                })?;
            let module = router
                .get_route_mut(&module_id)
                .ok_or(RouterError::ModuleNotFound)?;

            match msg {
                ChannelMsg::OpenInit(msg) => chan_open_init_execute(ctx, module, msg),
                ChannelMsg::OpenTry(msg) => chan_open_try_execute(ctx, module, msg),
                ChannelMsg::OpenAck(msg) => chan_open_ack_execute(ctx, module, msg),
                ChannelMsg::OpenConfirm(msg) => chan_open_confirm_execute(ctx, module, msg),
                ChannelMsg::CloseInit(msg) => chan_close_init_execute(ctx, module, msg),
                ChannelMsg::CloseConfirm(msg) => chan_close_confirm_execute(ctx, module, msg),
            }
            .map_err(RouterError::ContextError)
        }
        MsgEnvelope::Packet(msg) => {
            let port_id = packet_msg_to_port_id(&msg);
            let module_id = router
                .lookup_module(port_id)
                .ok_or(RouterError::UnknownPort {
                    port_id: port_id.clone(),
                })?;
            let module = router
                .get_route_mut(&module_id)
                .ok_or(RouterError::ModuleNotFound)?;

            match msg {
                PacketMsg::Recv(msg) => recv_packet_execute(ctx, module, msg),
                PacketMsg::Ack(msg) => acknowledgement_packet_execute(ctx, module, msg),
                PacketMsg::Timeout(msg) => {
                    timeout_packet_execute(ctx, module, TimeoutMsgType::Timeout(msg))
                }
                PacketMsg::TimeoutOnClose(msg) => {
                    timeout_packet_execute(ctx, module, TimeoutMsgType::TimeoutOnClose(msg))
                }
            }
            .map_err(RouterError::ContextError)
        }
    }
}

#[cfg(test)]
mod tests {
    use super::*;

    use core::default::Default;
    use core::time::Duration;

    use test_log::test;

    use crate::applications::transfer::error::TokenTransferError;
    use crate::applications::transfer::send_transfer;
    use crate::applications::transfer::{msgs::transfer::MsgTransfer, MODULE_ID_STR};
    use crate::core::dispatch;
    use crate::core::events::{IbcEvent, MessageEvent};
    use crate::core::ics02_client::msgs::{
        create_client::MsgCreateClient, update_client::MsgUpdateClient,
        upgrade_client::MsgUpgradeClient, ClientMsg,
    };
    use crate::core::ics03_connection::connection::{
        ConnectionEnd, Counterparty as ConnCounterparty, State as ConnState,
    };
    use crate::core::ics03_connection::msgs::{
        conn_open_ack::MsgConnectionOpenAck, conn_open_init::MsgConnectionOpenInit,
        conn_open_try::MsgConnectionOpenTry, ConnectionMsg,
    };
    use crate::core::ics03_connection::version::Version as ConnVersion;
    use crate::core::ics04_channel::channel::ChannelEnd;
    use crate::core::ics04_channel::channel::Counterparty as ChannelCounterparty;
    use crate::core::ics04_channel::channel::Order as ChannelOrder;
    use crate::core::ics04_channel::channel::State as ChannelState;
    use crate::core::ics04_channel::error::ChannelError;
    use crate::core::ics04_channel::msgs::acknowledgement::test_util::get_dummy_raw_msg_ack_with_packet;
    use crate::core::ics04_channel::msgs::acknowledgement::MsgAcknowledgement;
    use crate::core::ics04_channel::msgs::chan_open_confirm::test_util::get_dummy_raw_msg_chan_open_confirm;
    use crate::core::ics04_channel::msgs::chan_open_confirm::MsgChannelOpenConfirm;
    use crate::core::ics04_channel::msgs::{
        chan_close_confirm::{
            test_util::get_dummy_raw_msg_chan_close_confirm, MsgChannelCloseConfirm,
        },
        chan_close_init::{test_util::get_dummy_raw_msg_chan_close_init, MsgChannelCloseInit},
        chan_open_ack::{test_util::get_dummy_raw_msg_chan_open_ack, MsgChannelOpenAck},
        chan_open_init::{test_util::get_dummy_raw_msg_chan_open_init, MsgChannelOpenInit},
        chan_open_try::{test_util::get_dummy_raw_msg_chan_open_try, MsgChannelOpenTry},
        recv_packet::{test_util::get_dummy_raw_msg_recv_packet, MsgRecvPacket},
        timeout_on_close::{test_util::get_dummy_raw_msg_timeout_on_close, MsgTimeoutOnClose},
        ChannelMsg, PacketMsg,
    };
    use crate::core::ics04_channel::timeout::TimeoutHeight;
    use crate::core::ics04_channel::Version as ChannelVersion;
    use crate::core::ics23_commitment::commitment::CommitmentPrefix;
    use crate::core::ics24_host::identifier::{ChannelId, ClientId, ConnectionId, PortId};
    use crate::core::ics24_host::path::CommitmentPath;
    use crate::core::msgs::MsgEnvelope;
    use crate::core::router::ModuleId;
    use crate::core::timestamp::Timestamp;
    use crate::mock::client_state::MockClientState;
    use crate::mock::consensus_state::MockConsensusState;
    use crate::mock::context::applications::MockTokenTransferModule;
    use crate::mock::context::MockContext;
    use crate::mock::header::MockHeader;
    use crate::mock::router::MockRouter;
    use crate::prelude::*;
    use crate::test_utils::{get_dummy_account_id, DummyTransferModule};
    use crate::Height;

    #[test]
    /// These tests exercise two main paths: (1) the ability of the ICS26 routing module to dispatch
    /// messages to the correct module handler, and more importantly: (2) the ability of ICS handlers
    /// to work with the context and correctly store results.
    fn routing_module_and_keepers() {
        #[derive(Clone, Debug)]
        enum TestMsg {
            Ics26(MsgEnvelope),
            Ics20(MsgTransfer),
        }

        impl From<MsgEnvelope> for TestMsg {
            fn from(msg: MsgEnvelope) -> Self {
                Self::Ics26(msg)
            }
        }

        impl From<MsgTransfer> for TestMsg {
            fn from(msg: MsgTransfer) -> Self {
                Self::Ics20(msg)
            }
        }

        type StateCheckFn = dyn FnOnce(&MockContext) -> bool;

        // Test parameters
        struct Test {
            name: String,
            msg: TestMsg,
            want_pass: bool,
            state_check: Option<Box<StateCheckFn>>,
        }
        let default_signer = get_dummy_account_id();
        let client_height = 5;
        let start_client_height = Height::new(0, client_height).unwrap();
        let update_client_height = Height::new(0, 34).unwrap();
        let update_client_height_after_send = Height::new(0, 35).unwrap();

        let update_client_height_after_second_send = Height::new(0, 36).unwrap();

        let upgrade_client_height = Height::new(1, 2).unwrap();

        let upgrade_client_height_second = Height::new(1, 1).unwrap();

        let transfer_module_id: ModuleId = ModuleId::new(MODULE_ID_STR.to_string());

        // We reuse this same context across all tests. Nothing in particular needs parametrizing.
        let mut ctx = MockContext::default();

        let mut router = MockRouter::default();
        router
            .add_route(transfer_module_id.clone(), DummyTransferModule::new())
            .unwrap();

        let create_client_msg = MsgCreateClient::new(
            MockClientState::new(MockHeader::new(start_client_height)).into(),
            MockConsensusState::new(MockHeader::new(start_client_height)).into(),
            default_signer.clone(),
        );

        //
        // Connection handshake messages.
        //
        let msg_conn_init = MsgConnectionOpenInit::new_dummy();

        let correct_msg_conn_try = MsgConnectionOpenTry::new_dummy(client_height, client_height);

        // The handler will fail to process this msg because the client height is too advanced.
        let incorrect_msg_conn_try =
            MsgConnectionOpenTry::new_dummy(client_height + 1, client_height + 1);

        let msg_conn_ack = MsgConnectionOpenAck::new_dummy(client_height, client_height);

        //
        // Channel handshake messages.
        //
        let msg_chan_init =
            MsgChannelOpenInit::try_from(get_dummy_raw_msg_chan_open_init(None)).unwrap();

        // The handler will fail to process this b/c the associated connection does not exist
        let mut incorrect_msg_chan_init = msg_chan_init.clone();
        incorrect_msg_chan_init.connection_hops_on_a = vec![ConnectionId::new(590)];

        let msg_chan_try =
            MsgChannelOpenTry::try_from(get_dummy_raw_msg_chan_open_try(client_height)).unwrap();

        let msg_chan_ack =
            MsgChannelOpenAck::try_from(get_dummy_raw_msg_chan_open_ack(client_height)).unwrap();

        let msg_chan_close_init =
            MsgChannelCloseInit::try_from(get_dummy_raw_msg_chan_close_init()).unwrap();

        let msg_chan_close_confirm =
            MsgChannelCloseConfirm::try_from(get_dummy_raw_msg_chan_close_confirm(client_height))
                .unwrap();

        let msg_transfer = MsgTransfer::new_dummy(Height::new(0, 35).unwrap().into(), None);
        let msg_transfer_two = MsgTransfer::new_dummy(Height::new(0, 36).unwrap().into(), None);
        let msg_transfer_no_timeout = MsgTransfer::new_dummy(TimeoutHeight::no_timeout(), None);
        let msg_transfer_no_timeout_or_timestamp = MsgTransfer::new_dummy(
            TimeoutHeight::no_timeout(),
            Some(Timestamp::from_nanoseconds(0).unwrap()),
        );

        let mut msg_to_on_close =
            MsgTimeoutOnClose::try_from(get_dummy_raw_msg_timeout_on_close(36, 5)).unwrap();
        msg_to_on_close.packet.seq_on_a = 2.into();
        msg_to_on_close.packet.timeout_height_on_b = msg_transfer_two.timeout_height_on_b;
        msg_to_on_close.packet.timeout_timestamp_on_b = msg_transfer_two.timeout_timestamp_on_b;

        let packet_data = serde_json::to_vec(&msg_transfer_two.packet_data)
            .expect("PacketData's infallible Serialize impl failed");

        msg_to_on_close.packet.data = packet_data;

        let msg_recv_packet = MsgRecvPacket::try_from(get_dummy_raw_msg_recv_packet(35)).unwrap();
        let msg_ack_packet = MsgAcknowledgement::try_from(get_dummy_raw_msg_ack_with_packet(
            msg_transfer.get_transfer_packet(1u64.into()).into(),
            35,
        ))
        .unwrap();

        // First, create a client..
        let res = dispatch(
            &mut ctx,
            &mut router,
            MsgEnvelope::Client(ClientMsg::CreateClient(create_client_msg.clone())),
        );

        assert!(
            res.is_ok(),
            "ICS26 routing dispatch test 'client creation' failed for message {create_client_msg:?} with result: {res:?}",
        );

        router.scope_port_to_module(msg_chan_init.port_id_on_a.clone(), transfer_module_id);

        // Figure out the ID of the client that was just created.
        assert!(matches!(
            ctx.events[0],
            IbcEvent::Message(MessageEvent::Client)
        ));
        let client_id_event = ctx.events.get(1);
        assert!(
            client_id_event.is_some(),
            "There was no event generated for client creation!"
        );
        let client_id = match client_id_event.unwrap() {
            IbcEvent::CreateClient(create_client) => create_client.client_id().clone(),
            event => panic!("unexpected IBC event: {:?}", event),
        };

        let tests: Vec<Test> = vec![
            // Test some ICS2 client functionality.
            Test {
                name: "Client update successful".to_string(),
                msg: MsgEnvelope::Client(ClientMsg::UpdateClient(MsgUpdateClient {
                    client_id: client_id.clone(),
                    header: MockHeader::new(update_client_height)
                        .with_timestamp(Timestamp::now())
                        .into(),
                    signer: default_signer.clone(),
                }))
                .into(),
                want_pass: true,
                state_check: None,
            },
            Test {
                name: "Client update fails due to stale header".to_string(),
                msg: MsgEnvelope::Client(ClientMsg::UpdateClient(MsgUpdateClient {
                    client_id: client_id.clone(),
                    header: MockHeader::new(update_client_height).into(),
                    signer: default_signer.clone(),
                }))
                .into(),
                want_pass: false,
                state_check: None,
            },
            Test {
                name: "Connection open init succeeds".to_string(),
                msg: MsgEnvelope::Connection(ConnectionMsg::OpenInit(
                    msg_conn_init.with_client_id(client_id.clone()),
                ))
                .into(),
                want_pass: true,
                state_check: None,
            },
            Test {
                name: "Connection open try fails due to InvalidConsensusHeight (too high)"
                    .to_string(),
                msg: MsgEnvelope::Connection(ConnectionMsg::OpenTry(incorrect_msg_conn_try)).into(),
                want_pass: false,
                state_check: None,
            },
            Test {
                name: "Connection open try succeeds".to_string(),
                msg: MsgEnvelope::Connection(ConnectionMsg::OpenTry(
                    correct_msg_conn_try.with_client_id(client_id.clone()),
                ))
                .into(),
                want_pass: true,
                state_check: None,
            },
            Test {
                name: "Connection open ack succeeds".to_string(),
                msg: MsgEnvelope::Connection(ConnectionMsg::OpenAck(msg_conn_ack)).into(),
                want_pass: true,
                state_check: None,
            },
            // ICS04
            Test {
                name: "Channel open init succeeds".to_string(),
                msg: MsgEnvelope::Channel(ChannelMsg::OpenInit(msg_chan_init)).into(),
                want_pass: true,
                state_check: None,
            },
            Test {
                name: "Channel open init fail due to missing connection".to_string(),
                msg: MsgEnvelope::Channel(ChannelMsg::OpenInit(incorrect_msg_chan_init)).into(),
                want_pass: false,
                state_check: None,
            },
            Test {
                name: "Channel open try succeeds".to_string(),
                msg: MsgEnvelope::Channel(ChannelMsg::OpenTry(msg_chan_try)).into(),
                want_pass: true,
                state_check: None,
            },
            Test {
                name: "Channel open ack succeeds".to_string(),
                msg: MsgEnvelope::Channel(ChannelMsg::OpenAck(msg_chan_ack)).into(),
                want_pass: true,
                state_check: None,
            },
            Test {
                name: "Packet send".to_string(),
                msg: msg_transfer.into(),
                want_pass: true,
                state_check: None,
            },
            // The client update is required in this test, because the proof associated with
            // msg_recv_packet has the same height as the packet TO height (see get_dummy_raw_msg_recv_packet)
            Test {
                name: "Client update successful #2".to_string(),
                msg: MsgEnvelope::Client(ClientMsg::UpdateClient(MsgUpdateClient {
                    client_id: client_id.clone(),
                    header: MockHeader::new(update_client_height_after_send)
                        .with_timestamp(Timestamp::now())
                        .into(),
                    signer: default_signer.clone(),
                }))
                .into(),
                want_pass: true,
                state_check: None,
            },
            Test {
                name: "Receive packet".to_string(),
                msg: MsgEnvelope::Packet(PacketMsg::Recv(msg_recv_packet.clone())).into(),
                want_pass: true,
                state_check: None,
            },
            Test {
                name: "Re-Receive packet".to_string(),
                msg: MsgEnvelope::Packet(PacketMsg::Recv(msg_recv_packet)).into(),
                want_pass: true,
                state_check: None,
            },
            // Ack packet
            Test {
                name: "Ack packet".to_string(),
                msg: MsgEnvelope::Packet(PacketMsg::Ack(msg_ack_packet.clone())).into(),
                want_pass: true,
                state_check: Some(Box::new(move |ctx| {
                    ctx.get_packet_commitment(&CommitmentPath::new(
                        &msg_ack_packet.packet.port_id_on_a,
                        &msg_ack_packet.packet.chan_id_on_a,
                        msg_ack_packet.packet.seq_on_a,
                    ))
                    .is_err()
                })),
            },
            Test {
                name: "Packet send".to_string(),
                msg: msg_transfer_two.into(),
                want_pass: true,
                state_check: None,
            },
            Test {
                name: "Client update successful".to_string(),
                msg: MsgEnvelope::Client(ClientMsg::UpdateClient(MsgUpdateClient {
                    client_id: client_id.clone(),
                    header: MockHeader::new(update_client_height_after_second_send).into(),
                    signer: default_signer,
                }))
                .into(),
                want_pass: true,
                state_check: None,
            },
            // Timeout packets
            Test {
                name: "Transfer message no timeout".to_string(),
                msg: msg_transfer_no_timeout.into(),
                want_pass: true,
                state_check: None,
            },
            Test {
                name: "Transfer message no timeout nor timestamp".to_string(),
                msg: msg_transfer_no_timeout_or_timestamp.into(),
                want_pass: true,
                state_check: None,
            },
            //ICS04-close channel
            Test {
                name: "Channel close init succeeds".to_string(),
                msg: MsgEnvelope::Channel(ChannelMsg::CloseInit(msg_chan_close_init)).into(),
                want_pass: true,
                state_check: None,
            },
            Test {
                name: "Channel close confirm fails cause channel is already closed".to_string(),
                msg: MsgEnvelope::Channel(ChannelMsg::CloseConfirm(msg_chan_close_confirm)).into(),
                want_pass: false,
                state_check: None,
            },
            //ICS04-to_on_close
            Test {
                name: "Timeout on close".to_string(),
                msg: MsgEnvelope::Packet(PacketMsg::TimeoutOnClose(msg_to_on_close)).into(),
                want_pass: true,
                state_check: None,
            },
            Test {
                name: "Client upgrade successful".to_string(),
                msg: MsgEnvelope::Client(ClientMsg::UpgradeClient(
                    MsgUpgradeClient::new_dummy(upgrade_client_height)
                        .with_client_id(client_id.clone()),
                ))
                .into(),
                want_pass: true,
                state_check: None,
            },
            Test {
                name: "Client upgrade un-successful".to_string(),
                msg: MsgEnvelope::Client(ClientMsg::UpgradeClient(
                    MsgUpgradeClient::new_dummy(upgrade_client_height_second)
                        .with_client_id(client_id),
                ))
                .into(),
                want_pass: false,
                state_check: None,
            },
        ]
        .into_iter()
        .collect();

        for test in tests {
            let res = match test.msg.clone() {
<<<<<<< HEAD
                TestMsg::Ics26(msg) => dispatch(&mut ctx, msg).map(|_| ()),
                TestMsg::Ics20(msg) => send_transfer(&mut ctx, &mut MockTokenTransferModule, msg)
=======
                TestMsg::Ics26(msg) => dispatch(&mut ctx, &mut router, msg).map(|_| ()),
                TestMsg::Ics20(msg) => send_transfer(&mut ctx, msg)
>>>>>>> e0f25689
                    .map_err(|e: TokenTransferError| ChannelError::AppModule {
                        description: e.to_string(),
                    })
                    .map_err(|e| RouterError::ContextError(e.into())),
            };

            assert_eq!(
                test.want_pass,
                res.is_ok(),
                "ICS26 routing dispatch test '{}' failed for message {:?}\nwith result: {:?}",
                test.name,
                test.msg,
                res
            );

            if let Some(state_check) = test.state_check {
                assert_eq!(
                    test.want_pass,
                    state_check(&ctx),
                    "ICS26 routing state check '{}' failed for message {:?}\nwith result: {:?}",
                    test.name,
                    test.msg,
                    res
                );
            }
        }
    }

    fn get_channel_events_ctx_router() -> (MockContext, MockRouter) {
        let module_id: ModuleId = ModuleId::new(MODULE_ID_STR.to_string());
        let ctx = MockContext::default()
            .with_client(&ClientId::default(), Height::new(0, 1).unwrap())
            .with_connection(
                ConnectionId::new(0),
                ConnectionEnd::new(
                    ConnState::Open,
                    ClientId::default(),
                    ConnCounterparty::new(
                        ClientId::default(),
                        Some(ConnectionId::new(0)),
                        CommitmentPrefix::default(),
                    ),
                    vec![ConnVersion::default()],
                    Duration::MAX,
                )
                .unwrap(),
            );
        let mut router = MockRouter::default();

        router
            .add_route(module_id.clone(), DummyTransferModule::new())
            .unwrap();

        // Note: messages will be using the default port
        router.scope_port_to_module(PortId::default(), module_id);

        (ctx, router)
    }

    #[test]
    fn test_chan_open_init_event() {
        let (mut ctx, mut router) = get_channel_events_ctx_router();

        let msg_chan_open_init =
            MsgChannelOpenInit::try_from(get_dummy_raw_msg_chan_open_init(None)).unwrap();

        dispatch(
            &mut ctx,
            &mut router,
            MsgEnvelope::Channel(ChannelMsg::OpenInit(msg_chan_open_init)),
        )
        .unwrap();

        assert_eq!(ctx.events.len(), 2);
        assert!(matches!(
            ctx.events[0],
            IbcEvent::Message(MessageEvent::Channel)
        ));
        assert!(matches!(ctx.events[1], IbcEvent::OpenInitChannel(_)));
    }

    #[test]
    fn test_chan_open_try_event() {
        let (mut ctx, mut router) = get_channel_events_ctx_router();

        let msg_chan_open_try =
            MsgChannelOpenTry::try_from(get_dummy_raw_msg_chan_open_try(1)).unwrap();

        dispatch(
            &mut ctx,
            &mut router,
            MsgEnvelope::Channel(ChannelMsg::OpenTry(msg_chan_open_try)),
        )
        .unwrap();

        assert_eq!(ctx.events.len(), 2);
        assert!(matches!(
            ctx.events[0],
            IbcEvent::Message(MessageEvent::Channel)
        ));
        assert!(matches!(ctx.events[1], IbcEvent::OpenTryChannel(_)));
    }

    #[test]
    fn test_chan_open_ack_event() {
        let (ctx, mut router) = get_channel_events_ctx_router();
        let mut ctx = ctx.with_channel(
            PortId::default(),
            ChannelId::default(),
            ChannelEnd::new(
                ChannelState::Init,
                ChannelOrder::Unordered,
                ChannelCounterparty::new(PortId::default(), Some(ChannelId::default())),
                vec![ConnectionId::new(0)],
                ChannelVersion::default(),
            )
            .unwrap(),
        );

        let msg_chan_open_ack =
            MsgChannelOpenAck::try_from(get_dummy_raw_msg_chan_open_ack(1)).unwrap();

        dispatch(
            &mut ctx,
            &mut router,
            MsgEnvelope::Channel(ChannelMsg::OpenAck(msg_chan_open_ack)),
        )
        .unwrap();

        assert_eq!(ctx.events.len(), 2);
        assert!(matches!(
            ctx.events[0],
            IbcEvent::Message(MessageEvent::Channel)
        ));
        assert!(matches!(ctx.events[1], IbcEvent::OpenAckChannel(_)));
    }

    #[test]
    fn test_chan_open_confirm_event() {
        let (ctx, mut router) = get_channel_events_ctx_router();
        let mut ctx = ctx.with_channel(
            PortId::default(),
            ChannelId::default(),
            ChannelEnd::new(
                ChannelState::TryOpen,
                ChannelOrder::Unordered,
                ChannelCounterparty::new(PortId::default(), Some(ChannelId::default())),
                vec![ConnectionId::new(0)],
                ChannelVersion::default(),
            )
            .unwrap(),
        );

        let msg_chan_open_confirm =
            MsgChannelOpenConfirm::try_from(get_dummy_raw_msg_chan_open_confirm(1)).unwrap();

        dispatch(
            &mut ctx,
            &mut router,
            MsgEnvelope::Channel(ChannelMsg::OpenConfirm(msg_chan_open_confirm)),
        )
        .unwrap();

        assert_eq!(ctx.events.len(), 2);
        assert!(matches!(
            ctx.events[0],
            IbcEvent::Message(MessageEvent::Channel)
        ));
        assert!(matches!(ctx.events[1], IbcEvent::OpenConfirmChannel(_)));
    }

    #[test]
    fn test_chan_close_init_event() {
        let (ctx, mut router) = get_channel_events_ctx_router();
        let mut ctx = ctx.with_channel(
            PortId::default(),
            ChannelId::default(),
            ChannelEnd::new(
                ChannelState::Open,
                ChannelOrder::Unordered,
                ChannelCounterparty::new(PortId::default(), Some(ChannelId::default())),
                vec![ConnectionId::new(0)],
                ChannelVersion::default(),
            )
            .unwrap(),
        );

        let msg_chan_close_init =
            MsgChannelCloseInit::try_from(get_dummy_raw_msg_chan_close_init()).unwrap();

        dispatch(
            &mut ctx,
            &mut router,
            MsgEnvelope::Channel(ChannelMsg::CloseInit(msg_chan_close_init)),
        )
        .unwrap();

        assert_eq!(ctx.events.len(), 2);
        assert!(matches!(
            ctx.events[0],
            IbcEvent::Message(MessageEvent::Channel)
        ));
        assert!(matches!(ctx.events[1], IbcEvent::CloseInitChannel(_)));
    }

    #[test]
    fn test_chan_close_confirm_event() {
        let (ctx, mut router) = get_channel_events_ctx_router();
        let mut ctx = ctx.with_channel(
            PortId::default(),
            ChannelId::default(),
            ChannelEnd::new(
                ChannelState::Open,
                ChannelOrder::Unordered,
                ChannelCounterparty::new(PortId::default(), Some(ChannelId::default())),
                vec![ConnectionId::new(0)],
                ChannelVersion::default(),
            )
            .unwrap(),
        );

        let msg_chan_close_confirm =
            MsgChannelCloseConfirm::try_from(get_dummy_raw_msg_chan_close_confirm(1)).unwrap();

        dispatch(
            &mut ctx,
            &mut router,
            MsgEnvelope::Channel(ChannelMsg::CloseConfirm(msg_chan_close_confirm)),
        )
        .unwrap();

        assert_eq!(ctx.events.len(), 2);
        assert!(matches!(
            ctx.events[0],
            IbcEvent::Message(MessageEvent::Channel)
        ));
        assert!(matches!(ctx.events[1], IbcEvent::CloseConfirmChannel(_)));
    }
}<|MERGE_RESOLUTION|>--- conflicted
+++ resolved
@@ -621,13 +621,8 @@
 
         for test in tests {
             let res = match test.msg.clone() {
-<<<<<<< HEAD
-                TestMsg::Ics26(msg) => dispatch(&mut ctx, msg).map(|_| ()),
+                TestMsg::Ics26(msg) => dispatch(&mut ctx, &mut router, msg).map(|_| ()),
                 TestMsg::Ics20(msg) => send_transfer(&mut ctx, &mut MockTokenTransferModule, msg)
-=======
-                TestMsg::Ics26(msg) => dispatch(&mut ctx, &mut router, msg).map(|_| ()),
-                TestMsg::Ics20(msg) => send_transfer(&mut ctx, msg)
->>>>>>> e0f25689
                     .map_err(|e: TokenTransferError| ChannelError::AppModule {
                         description: e.to_string(),
                     })
