use core::convert::{From, Infallible};
use core::fmt::{Debug, Display, Error as FmtError, Formatter};
use core::str::FromStr;

use derive_more::Into;

use super::validate::*;
use crate::clients::ics07_tendermint::client_type as tm_client_type;
<<<<<<< HEAD
=======
use crate::core::ics02_client::client_type::ClientType;
>>>>>>> 89c52988
use crate::core::ics24_host::validate::validate_client_identifier;

use crate::core::ics24_host::error::ValidationError;
use crate::prelude::*;

const CONNECTION_ID_PREFIX: &str = "connection";
const CHANNEL_ID_PREFIX: &str = "channel";

const DEFAULT_CHAIN_ID: &str = "defaultChainId";
const DEFAULT_PORT_ID: &str = "defaultPort";
const TRANSFER_PORT_ID: &str = "transfer";

/// This type is subject to future changes.
///
/// TODO: ChainId validation is not standardized yet.
///       `is_epoch_format` will most likely be replaced by validate_chain_id()-style function.
///       See: <https://github.com/informalsystems/ibc-rs/pull/304#discussion_r503917283>.
///
/// Also, contrast with tendermint-rs `ChainId` type.
#[cfg_attr(
    feature = "parity-scale-codec",
    derive(
        parity_scale_codec::Encode,
        parity_scale_codec::Decode,
        scale_info::TypeInfo
    )
)]
#[cfg_attr(
    feature = "borsh",
    derive(borsh::BorshSerialize, borsh::BorshDeserialize)
)]
#[cfg_attr(feature = "serde", derive(serde::Serialize, serde::Deserialize))]
#[cfg_attr(
    feature = "serde",
    serde(from = "tendermint::chain::Id", into = "tendermint::chain::Id")
)]
#[derive(Clone, Debug, PartialEq, Eq, PartialOrd, Ord, Hash)]
pub struct ChainId {
    id: String,
    version: u64,
}

impl ChainId {
    /// Creates a new `ChainId` given a chain name and an epoch number.
    ///
    /// The returned `ChainId` will have the format: `{chain name}-{epoch number}`.
    /// ```
    /// use ibc::core::ics24_host::identifier::ChainId;
    ///
    /// let epoch_number = 10;
    /// let id = ChainId::new("chainA".to_string(), epoch_number);
    /// assert_eq!(id.version(), epoch_number);
    /// ```
    pub fn new(name: String, version: u64) -> Self {
        Self {
            id: format!("{name}-{version}"),
            version,
        }
    }

    pub fn from_string(id: &str) -> Self {
        let version = if Self::is_epoch_format(id) {
            Self::chain_version(id)
        } else {
            0
        };

        Self {
            id: id.to_string(),
            version,
        }
    }

    /// Get a reference to the underlying string.
    pub fn as_str(&self) -> &str {
        &self.id
    }

    // TODO: this should probably be named epoch_number.
    /// Extract the version from this chain identifier.
    pub fn version(&self) -> u64 {
        self.version
    }

    /// Extract the version from the given chain identifier.
    /// ```
    /// use ibc::core::ics24_host::identifier::ChainId;
    ///
    /// assert_eq!(ChainId::chain_version("chain--a-0"), 0);
    /// assert_eq!(ChainId::chain_version("ibc-10"), 10);
    /// assert_eq!(ChainId::chain_version("cosmos-hub-97"), 97);
    /// assert_eq!(ChainId::chain_version("testnet-helloworld-2"), 2);
    /// ```
    pub fn chain_version(chain_id: &str) -> u64 {
        if !ChainId::is_epoch_format(chain_id) {
            return 0;
        }

        let split: Vec<_> = chain_id.split('-').collect();
        split
            .last()
            .expect("get revision number from chain_id")
            .parse()
            .unwrap_or(0)
    }

    /// is_epoch_format() checks if a chain_id is in the format required for parsing epochs
    /// The chainID must be in the form: `{chainID}-{version}`
    /// ```
    /// use ibc::core::ics24_host::identifier::ChainId;
    /// assert_eq!(ChainId::is_epoch_format("chainA-0"), false);
    /// assert_eq!(ChainId::is_epoch_format("chainA"), false);
    /// assert_eq!(ChainId::is_epoch_format("chainA-1"), true);
    /// assert_eq!(ChainId::is_epoch_format("c-1"), true);
    /// ```
    pub fn is_epoch_format(chain_id: &str) -> bool {
        let re = safe_regex::regex!(br".*[^-]-[1-9][0-9]*");
        re.is_match(chain_id.as_bytes())
    }

    /// with_version() checks if a chain_id is in the format required for parsing epochs, and if so
    /// replaces it's version with the specified version
    /// ```
    /// use ibc::core::ics24_host::identifier::ChainId;
    /// assert_eq!(ChainId::new("chainA".to_string(), 1).with_version(2), ChainId::new("chainA".to_string(), 2));
    /// assert_eq!("chain1".parse::<ChainId>().unwrap().with_version(2), "chain1".parse::<ChainId>().unwrap());
    /// ```
    pub fn with_version(mut self, version: u64) -> Self {
        if Self::is_epoch_format(&self.id) {
            self.id = {
                let mut split: Vec<&str> = self.id.split('-').collect();
                let version = version.to_string();
                if let Some(last_elem) = split.last_mut() {
                    *last_elem = &version;
                }
                split.join("-")
            };
            self.version = version;
        }
        self
    }
}

impl FromStr for ChainId {
    type Err = Infallible;

    fn from_str(id: &str) -> Result<Self, Self::Err> {
        Ok(Self::from_string(id))
    }
}

impl Display for ChainId {
    fn fmt(&self, f: &mut Formatter<'_>) -> Result<(), FmtError> {
        write!(f, "{}", self.id)
    }
}

impl From<ChainId> for tendermint::chain::Id {
    fn from(id: ChainId) -> Self {
        tendermint::chain::Id::from_str(id.as_str()).unwrap()
    }
}

impl From<tendermint::chain::Id> for ChainId {
    fn from(id: tendermint::chain::Id) -> Self {
        ChainId::from(id.to_string())
    }
}

impl Default for ChainId {
    fn default() -> Self {
        Self::from_string(DEFAULT_CHAIN_ID)
    }
}

impl From<String> for ChainId {
    fn from(value: String) -> Self {
        Self::from_string(&value)
    }
}

#[cfg_attr(
    feature = "parity-scale-codec",
    derive(
        parity_scale_codec::Encode,
        parity_scale_codec::Decode,
        scale_info::TypeInfo
    )
)]
#[cfg_attr(
    feature = "borsh",
    derive(borsh::BorshSerialize, borsh::BorshDeserialize)
)]
#[cfg_attr(feature = "serde", derive(serde::Serialize, serde::Deserialize))]
/// Type of the client, depending on the specific consensus algorithm.
#[derive(Clone, Debug, PartialEq, Eq, PartialOrd, Ord, Hash)]
pub struct ClientType(String);

impl ClientType {
    /// Constructs a new instance without performing any validation primarily for use in testing.
    pub(crate) fn new_unchecked(s: String) -> Self {
        Self(s)
    }

    /// Constructs a new `ClientType` from the given `String` if it ends with a valid client identifier.
    pub fn new(s: String) -> Result<Self, ValidationError> {
        let s_trim = s.trim();
        validate_client_type(s_trim)?;
        Ok(Self(s_trim.to_string()))
    }

    /// Yields this identifier as a borrowed `&str`
    pub fn as_str(&self) -> &str {
        &self.0
    }
}

impl Display for ClientType {
    fn fmt(&self, f: &mut Formatter<'_>) -> Result<(), FmtError> {
        write!(f, "ClientType({})", self.0)
    }
}

#[cfg_attr(
    feature = "parity-scale-codec",
    derive(
        parity_scale_codec::Encode,
        parity_scale_codec::Decode,
        scale_info::TypeInfo
    )
)]
#[cfg_attr(
    feature = "borsh",
    derive(borsh::BorshSerialize, borsh::BorshDeserialize)
)]
#[cfg_attr(feature = "serde", derive(serde::Serialize, serde::Deserialize))]
#[derive(Clone, Debug, PartialEq, Eq, PartialOrd, Ord, Hash, Into)]
pub struct ClientId(String);

impl ClientId {
    /// Builds a new client identifier. Client identifiers are deterministically formed from two
    /// elements: a prefix derived from the client type `ctype`, and a monotonically increasing
    /// `counter`; these are separated by a dash "-".
    ///
    /// ```
    /// # use ibc::core::ics24_host::identifier::ClientId;
<<<<<<< HEAD
    /// # use ibc::core::ics24_host::identifier::ClientType;
    /// let tm_client_id = ClientId::new(ClientType::new("07-tendermint".to_string()).unwrap(), 0);
=======
    /// # use ibc::core::ics02_client::client_type::ClientType;
    /// let tm_client_id = ClientId::new(ClientType::from("07-tendermint".to_string()), 0);
>>>>>>> 89c52988
    /// assert!(tm_client_id.is_ok());
    /// tm_client_id.map(|id| { assert_eq!(&id, "07-tendermint-0") });
    /// ```
    pub fn new(client_type: ClientType, counter: u64) -> Result<Self, ValidationError> {
        let prefix = client_type.as_str().trim();
<<<<<<< HEAD
=======
        validate_client_type(prefix)?;
>>>>>>> 89c52988
        let id = format!("{prefix}-{counter}");
        Self::from_str(id.as_str())
    }

    /// Get this identifier as a borrowed `&str`
    pub fn as_str(&self) -> &str {
        &self.0
    }

    /// Get this identifier as a borrowed byte slice
    pub fn as_bytes(&self) -> &[u8] {
        self.0.as_bytes()
    }
}

/// This implementation provides a `to_string` method.
impl Display for ClientId {
    fn fmt(&self, f: &mut Formatter<'_>) -> Result<(), FmtError> {
        write!(f, "{}", self.0)
    }
}

impl FromStr for ClientId {
    type Err = ValidationError;

    fn from_str(s: &str) -> Result<Self, Self::Err> {
        validate_client_identifier(s).map(|_| Self(s.to_string()))
    }
}

impl Default for ClientId {
    fn default() -> Self {
        Self::new(tm_client_type(), 0).unwrap()
    }
}

/// Equality check against string literal (satisfies &ClientId == &str).
/// ```
/// use core::str::FromStr;
/// use ibc::core::ics24_host::identifier::ClientId;
/// let client_id = ClientId::from_str("clientid-0");
/// assert!(client_id.is_ok());
/// client_id.map(|id| {assert_eq!(&id, "clientid-0")});
/// ```
impl PartialEq<str> for ClientId {
    fn eq(&self, other: &str) -> bool {
        self.as_str().eq(other)
    }
}

#[cfg_attr(
    feature = "parity-scale-codec",
    derive(
        parity_scale_codec::Encode,
        parity_scale_codec::Decode,
        scale_info::TypeInfo
    )
)]
#[cfg_attr(
    feature = "borsh",
    derive(borsh::BorshSerialize, borsh::BorshDeserialize)
)]
#[cfg_attr(feature = "serde", derive(serde::Serialize, serde::Deserialize))]
#[derive(Clone, Debug, PartialEq, Eq, PartialOrd, Ord, Hash)]
pub struct ConnectionId(String);

impl ConnectionId {
    /// Builds a new connection identifier. Connection identifiers are deterministically formed from
    /// two elements: a prefix `prefix`, and a monotonically increasing `counter`; these are
    /// separated by a dash "-". The prefix is currently determined statically (see
    /// `ConnectionId::prefix()`) so this method accepts a single argument, the `counter`.
    ///
    /// ```
    /// # use ibc::core::ics24_host::identifier::ConnectionId;
    /// let conn_id = ConnectionId::new(11);
    /// assert_eq!(&conn_id, "connection-11");
    /// ```
    pub fn new(identifier: u64) -> Self {
        let id = format!("{}-{}", Self::prefix(), identifier);
        Self(id)
    }

    /// Returns the static prefix to be used across all connection identifiers.
    pub fn prefix() -> &'static str {
        CONNECTION_ID_PREFIX
    }

    /// Get this identifier as a borrowed `&str`
    pub fn as_str(&self) -> &str {
        &self.0
    }

    /// Get this identifier as a borrowed byte slice
    pub fn as_bytes(&self) -> &[u8] {
        self.0.as_bytes()
    }
}

/// This implementation provides a `to_string` method.
impl Display for ConnectionId {
    fn fmt(&self, f: &mut Formatter<'_>) -> Result<(), FmtError> {
        write!(f, "{}", self.0)
    }
}

impl FromStr for ConnectionId {
    type Err = ValidationError;

    fn from_str(s: &str) -> Result<Self, Self::Err> {
        validate_connection_identifier(s).map(|_| Self(s.to_string()))
    }
}

impl Default for ConnectionId {
    fn default() -> Self {
        Self::new(0)
    }
}

/// Equality check against string literal (satisfies &ConnectionId == &str).
/// ```
/// use core::str::FromStr;
/// use ibc::core::ics24_host::identifier::ConnectionId;
/// let conn_id = ConnectionId::from_str("connectionId-0");
/// assert!(conn_id.is_ok());
/// conn_id.map(|id| {assert_eq!(&id, "connectionId-0")});
/// ```
impl PartialEq<str> for ConnectionId {
    fn eq(&self, other: &str) -> bool {
        self.as_str().eq(other)
    }
}

#[cfg_attr(
    feature = "parity-scale-codec",
    derive(
        parity_scale_codec::Encode,
        parity_scale_codec::Decode,
        scale_info::TypeInfo
    )
)]
#[cfg_attr(
    feature = "borsh",
    derive(borsh::BorshSerialize, borsh::BorshDeserialize)
)]
#[cfg_attr(feature = "serde", derive(serde::Serialize, serde::Deserialize))]
#[derive(Clone, Debug, PartialEq, Eq, PartialOrd, Ord, Hash)]
pub struct PortId(String);

impl PortId {
    pub fn new(id: String) -> Result<Self, ValidationError> {
        Self::from_str(&id)
    }

    /// Infallible creation of the well-known transfer port
    pub fn transfer() -> Self {
        Self(TRANSFER_PORT_ID.to_string())
    }

    /// Get this identifier as a borrowed `&str`
    pub fn as_str(&self) -> &str {
        &self.0
    }

    /// Get this identifier as a borrowed byte slice
    pub fn as_bytes(&self) -> &[u8] {
        self.0.as_bytes()
    }

    pub fn validate(&self) -> Result<(), ValidationError> {
        validate_port_identifier(self.as_str())
    }
}

/// This implementation provides a `to_string` method.
impl Display for PortId {
    fn fmt(&self, f: &mut Formatter<'_>) -> Result<(), FmtError> {
        write!(f, "{}", self.0)
    }
}

impl FromStr for PortId {
    type Err = ValidationError;

    fn from_str(s: &str) -> Result<Self, Self::Err> {
        validate_port_identifier(s).map(|_| Self(s.to_string()))
    }
}

impl AsRef<str> for PortId {
    fn as_ref(&self) -> &str {
        self.0.as_str()
    }
}

impl Default for PortId {
    fn default() -> Self {
        Self(DEFAULT_PORT_ID.to_string())
    }
}

#[cfg_attr(
    feature = "parity-scale-codec",
    derive(
        parity_scale_codec::Encode,
        parity_scale_codec::Decode,
        scale_info::TypeInfo
    )
)]
#[cfg_attr(
    feature = "borsh",
    derive(borsh::BorshSerialize, borsh::BorshDeserialize)
)]
#[cfg_attr(feature = "serde", derive(serde::Serialize, serde::Deserialize))]
#[derive(Clone, Debug, PartialEq, Eq, PartialOrd, Ord, Hash)]
pub struct ChannelId(String);

impl ChannelId {
    /// Builds a new channel identifier. Like client and connection identifiers, channel ids are
    /// deterministically formed from two elements: a prefix `prefix`, and a monotonically
    /// increasing `counter`, separated by a dash "-".
    /// The prefix is currently determined statically (see `ChannelId::prefix()`) so this method
    /// accepts a single argument, the `counter`.
    ///
    /// ```
    /// # use ibc::core::ics24_host::identifier::ChannelId;
    /// let chan_id = ChannelId::new(27);
    /// assert_eq!(chan_id.to_string(), "channel-27");
    /// ```
    pub fn new(identifier: u64) -> Self {
        let id = format!("{}-{}", Self::prefix(), identifier);
        Self(id)
    }

    /// Returns the static prefix to be used across all channel identifiers.
    pub fn prefix() -> &'static str {
        CHANNEL_ID_PREFIX
    }

    /// Get this identifier as a borrowed `&str`
    pub fn as_str(&self) -> &str {
        &self.0
    }

    /// Get this identifier as a borrowed byte slice
    pub fn as_bytes(&self) -> &[u8] {
        self.0.as_bytes()
    }
}

/// This implementation provides a `to_string` method.
impl Display for ChannelId {
    fn fmt(&self, f: &mut Formatter<'_>) -> Result<(), FmtError> {
        write!(f, "{}", self.0)
    }
}

impl FromStr for ChannelId {
    type Err = ValidationError;

    fn from_str(s: &str) -> Result<Self, Self::Err> {
        validate_channel_identifier(s).map(|_| Self(s.to_string()))
    }
}

impl AsRef<str> for ChannelId {
    fn as_ref(&self) -> &str {
        &self.0
    }
}

impl Default for ChannelId {
    fn default() -> Self {
        Self::new(0)
    }
}

/// Equality check against string literal (satisfies &ChannelId == &str).
/// ```
/// use core::str::FromStr;
/// use ibc::core::ics24_host::identifier::ChannelId;
/// let channel_id = ChannelId::from_str("channelId-0");
/// assert!(channel_id.is_ok());
/// channel_id.map(|id| {assert_eq!(&id, "channelId-0")});
/// ```
impl PartialEq<str> for ChannelId {
    fn eq(&self, other: &str) -> bool {
        self.as_str().eq(other)
    }
}<|MERGE_RESOLUTION|>--- conflicted
+++ resolved
@@ -6,10 +6,7 @@
 
 use super::validate::*;
 use crate::clients::ics07_tendermint::client_type as tm_client_type;
-<<<<<<< HEAD
-=======
 use crate::core::ics02_client::client_type::ClientType;
->>>>>>> 89c52988
 use crate::core::ics24_host::validate::validate_client_identifier;
 
 use crate::core::ics24_host::error::ValidationError;
@@ -204,48 +201,6 @@
     derive(borsh::BorshSerialize, borsh::BorshDeserialize)
 )]
 #[cfg_attr(feature = "serde", derive(serde::Serialize, serde::Deserialize))]
-/// Type of the client, depending on the specific consensus algorithm.
-#[derive(Clone, Debug, PartialEq, Eq, PartialOrd, Ord, Hash)]
-pub struct ClientType(String);
-
-impl ClientType {
-    /// Constructs a new instance without performing any validation primarily for use in testing.
-    pub(crate) fn new_unchecked(s: String) -> Self {
-        Self(s)
-    }
-
-    /// Constructs a new `ClientType` from the given `String` if it ends with a valid client identifier.
-    pub fn new(s: String) -> Result<Self, ValidationError> {
-        let s_trim = s.trim();
-        validate_client_type(s_trim)?;
-        Ok(Self(s_trim.to_string()))
-    }
-
-    /// Yields this identifier as a borrowed `&str`
-    pub fn as_str(&self) -> &str {
-        &self.0
-    }
-}
-
-impl Display for ClientType {
-    fn fmt(&self, f: &mut Formatter<'_>) -> Result<(), FmtError> {
-        write!(f, "ClientType({})", self.0)
-    }
-}
-
-#[cfg_attr(
-    feature = "parity-scale-codec",
-    derive(
-        parity_scale_codec::Encode,
-        parity_scale_codec::Decode,
-        scale_info::TypeInfo
-    )
-)]
-#[cfg_attr(
-    feature = "borsh",
-    derive(borsh::BorshSerialize, borsh::BorshDeserialize)
-)]
-#[cfg_attr(feature = "serde", derive(serde::Serialize, serde::Deserialize))]
 #[derive(Clone, Debug, PartialEq, Eq, PartialOrd, Ord, Hash, Into)]
 pub struct ClientId(String);
 
@@ -256,22 +211,14 @@
     ///
     /// ```
     /// # use ibc::core::ics24_host::identifier::ClientId;
-<<<<<<< HEAD
-    /// # use ibc::core::ics24_host::identifier::ClientType;
-    /// let tm_client_id = ClientId::new(ClientType::new("07-tendermint".to_string()).unwrap(), 0);
-=======
     /// # use ibc::core::ics02_client::client_type::ClientType;
     /// let tm_client_id = ClientId::new(ClientType::from("07-tendermint".to_string()), 0);
->>>>>>> 89c52988
     /// assert!(tm_client_id.is_ok());
     /// tm_client_id.map(|id| { assert_eq!(&id, "07-tendermint-0") });
     /// ```
     pub fn new(client_type: ClientType, counter: u64) -> Result<Self, ValidationError> {
         let prefix = client_type.as_str().trim();
-<<<<<<< HEAD
-=======
         validate_client_type(prefix)?;
->>>>>>> 89c52988
         let id = format!("{prefix}-{counter}");
         Self::from_str(id.as_str())
     }
