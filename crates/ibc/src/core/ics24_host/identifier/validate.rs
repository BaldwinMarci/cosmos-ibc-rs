use super::IdentifierError as Error;
use crate::prelude::*;

const VALID_SPECIAL_CHARS: &str = "._+-#[]<>";

/// Checks if the identifier only contains valid characters as specified in the
/// [`ICS-24`](https://github.com/cosmos/ibc/tree/main/spec/core/ics-024-host-requirements#paths-identifiers-separators)]
/// spec.
pub fn validate_identifier_chars(id: &str) -> Result<(), Error> {
<<<<<<< HEAD
=======
    // Check identifier does not contain path separators
    if id.contains(PATH_SEPARATOR) {
        return Err(Error::ContainSeparator { id: id.into() });
    }

>>>>>>> fe6b5b0a
    // Check that the identifier comprises only valid characters:
    // - Alphanumeric
    // - `.`, `_`, `+`, `-`, `#`
    // - `[`, `]`, `<`, `>`
    if !id
        .chars()
        .all(|c| c.is_alphanumeric() || VALID_SPECIAL_CHARS.contains(c))
    {
        return Err(Error::InvalidCharacter { id: id.into() });
    }

    // All good!
    Ok(())
}

/// Checks if the identifier forms a valid identifier with the given min/max length as specified in the
/// [`ICS-24`](https://github.com/cosmos/ibc/tree/main/spec/core/ics-024-host-requirements#paths-identifiers-separators)]
/// spec.
pub fn validate_identifier_length(id: &str, min: u64, max: u64) -> Result<(), Error> {
    // Make sure min is at least one so we reject empty identifiers.
    let min = min.max(1);
    let length = id.len() as u64;
    if (min..=max).contains(&length) {
        Ok(())
    } else {
        Err(Error::InvalidLength {
            id: id.into(),
<<<<<<< HEAD
=======
            length,
>>>>>>> fe6b5b0a
            min,
            max,
        })
    }
}

/// Checks if a prefix forms a valid identifier with the given min/max identifier's length.
/// The prefix must be between `min_id_length - 2`, considering `u64::MIN` (1 char) and "-"
/// and `max_id_length - 21` characters, considering `u64::MAX` (20 chars) and "-".
pub fn validate_prefix_length(
    prefix: &str,
    min_id_length: u64,
    max_id_length: u64,
) -> Result<(), Error> {
<<<<<<< HEAD
    assert!(max_id_length >= min_id_length);

    if prefix.is_empty() {
        return Err(Error::InvalidPrefix {
            prefix: prefix.into(),
        });
    }

    // Statically checks if the prefix forms a valid identifier length when constructed with `u64::MAX`
    // len(prefix + '-' + u64::MAX) <= max_id_length (minimum prefix length is 1)
    if max_id_length < 22 {
        return Err(Error::InvalidLength {
            id: prefix.into(),
            min: 0,
            max: 0,
        });
    }

    // Checks if the prefix forms a valid identifier length when constructed with `u64::MIN`
    // len('-' + u64::MIN) = 2
    validate_identifier_length(
        prefix,
        min_id_length.saturating_sub(2),
        max_id_length.saturating_sub(2),
    )?;

    // Checks if the prefix forms a valid identifier length when constructed with `u64::MAX`
    // len('-' + u64::MAX) = 21
    validate_identifier_length(
        prefix,
        min_id_length.saturating_sub(21),
        max_id_length.saturating_sub(21),
    )?;

    Ok(())
=======
    // Prefix must be at least `min_id_length - 2` characters long since the
    // shortest identifier we can construct is `{prefix}-0` which extends prefix
    // by 2 characters.
    let min = min_id_length.saturating_sub(2);
    // Prefix must be at most `max_id_length - 21` characters long since the
    // longest identifier we can construct is `{prefix}-{u64::MAX}` which
    // extends prefix by 21 characters.
    let max = max_id_length.saturating_sub(21);

    validate_identifier_length(prefix, min, max)
>>>>>>> fe6b5b0a
}

/// Default validator function for the Client types.
pub fn validate_client_type(id: &str) -> Result<(), Error> {
    validate_identifier_chars(id)?;
    validate_prefix_length(id, 9, 64)
}

/// Default validator function for Client identifiers.
///
/// A valid client identifier must be between 9-64 characters as specified in
/// the ICS-24 spec.
pub fn validate_client_identifier(id: &str) -> Result<(), Error> {
    validate_identifier_chars(id)?;
    validate_identifier_length(id, 9, 64)
}

/// Default validator function for Connection identifiers.
///
/// A valid connection identifier must be between 10-64 characters as specified
/// in the ICS-24 spec.
pub fn validate_connection_identifier(id: &str) -> Result<(), Error> {
    validate_identifier_chars(id)?;
    validate_identifier_length(id, 10, 64)
}

/// Default validator function for Port identifiers.
///
/// A valid port identifier must be between 2-128 characters as specified in the
/// ICS-24 spec.
pub fn validate_port_identifier(id: &str) -> Result<(), Error> {
    validate_identifier_chars(id)?;
    validate_identifier_length(id, 2, 128)
}

/// Default validator function for Channel identifiers.
///
/// A valid channel identifier must be between 8-64 characters as specified in
/// the ICS-24 spec.
pub fn validate_channel_identifier(id: &str) -> Result<(), Error> {
    validate_identifier_chars(id)?;
    validate_identifier_length(id, 8, 64)
}

#[cfg(test)]
mod tests {
    use rstest::rstest;
    use test_log::test;

    use super::*;

    #[test]
    fn parse_invalid_port_id_min() {
        // invalid min port id
        let id = validate_port_identifier("p");
        assert!(id.is_err())
    }

    #[test]
    fn parse_invalid_port_id_max() {
        // invalid max port id (test string length is 130 chars)
        let id = validate_port_identifier(
            "9anxkcme6je544d5lnj46zqiiiygfqzf8w4bjecbnyj4lj6s7zlpst67yln64tixp9anxkcme6je544d5lnj46zqiiiygfqzf8w4bjecbnyj4lj6s7zlpst67yln64tixp",
        );
        assert!(id.is_err())
    }

    #[test]
    fn parse_invalid_connection_id_min() {
        // invalid min connection id
        let id = validate_connection_identifier("connect01");
        assert!(id.is_err())
    }

    #[test]
    fn parse_connection_id_max() {
        // invalid max connection id (test string length is 65)
        let id = validate_connection_identifier(
            "ihhankr30iy4nna65hjl2wjod7182io1t2s7u3ip3wqtbbn1sl0rgcntqc540r36r",
        );
        assert!(id.is_err())
    }

    #[test]
    fn parse_invalid_channel_id_min() {
        // invalid channel id, must be at least 8 characters
        let id = validate_channel_identifier("channel");
        assert!(id.is_err())
    }

    #[test]
    fn parse_channel_id_max() {
        // invalid channel id (test string length is 65)
        let id = validate_channel_identifier(
            "ihhankr30iy4nna65hjl2wjod7182io1t2s7u3ip3wqtbbn1sl0rgcntqc540r36r",
        );
        assert!(id.is_err())
    }

    #[test]
    fn parse_invalid_client_id_min() {
        // invalid min client id
        let id = validate_client_identifier("client");
        assert!(id.is_err())
    }

    #[test]
    fn parse_client_id_max() {
        // invalid max client id (test string length is 65)
        let id = validate_client_identifier(
            "f0isrs5enif9e4td3r2jcbxoevhz6u1fthn4aforq7ams52jn5m48eiesfht9ckpn",
        );
        assert!(id.is_err())
    }

    #[test]
    fn parse_invalid_id_chars() {
        // invalid id chars
        let id = validate_identifier_chars("channel@01");
        assert!(id.is_err())
    }

    #[test]
<<<<<<< HEAD
=======
    fn validate_chars_empty_id() {
        // validate_identifier_chars allows empty identifiers
        assert!(validate_identifier_chars("").is_ok());
    }

    #[test]
    fn validate_length_empty_id() {
        // validate_identifier_length does not allow empty identifiers
        assert!(validate_identifier_length("", 0, 64).is_err());
    }

    #[test]
    fn validate_min_gt_max_constraints() {
        // validate_identifier_length rejects the id if min > max.
        assert!(validate_identifier_length("foobar", 5, 3).is_err());
    }

    #[test]
>>>>>>> fe6b5b0a
    fn parse_invalid_id_path_separator() {
        // invalid id with path separator
        let id = validate_identifier_chars("id/1");
        assert!(id.is_err())
    }

    #[test]
    fn parse_healthy_client_type() {
        let id = validate_client_type("07-tendermint");
        assert!(id.is_ok())
    }

    #[test]
    fn parse_invalid_short_client_type() {
        let id = validate_client_type("<7Char");
        assert!(id.is_err())
    }

    #[test]
    fn parse_invalid_lengthy_client_type() {
        let id = validate_client_type("InvalidClientTypeWithLengthOfClientId>65Char");
        assert!(id.is_err())
    }

    #[rstest]
    #[case::zero_min_length("", 0, 64, false)]
    #[case::empty_prefix("", 1, 64, false)]
    #[case::max_is_low("a", 1, 10, false)]
    #[case::min_greater_than_max("foobar", 5, 3, false)]
    #[case::u64_max_is_too_big("a", 3, 21, false)]
    #[case::u64_min_is_too_small("a", 4, 22, false)]
    #[case::u64_min_max_boundary("a", 3, 22, true)]
    #[case("chainA", 1, 32, true)]
    #[case("chainA", 1, 64, true)]
    #[test_log::test]
    fn test_prefix_length_validation(
        #[case] prefix: &str,
        #[case] min: u64,
        #[case] max: u64,
        #[case] success: bool,
    ) {
        let result = validate_prefix_length(prefix, min, max);
        assert_eq!(result.is_ok(), success);
    }
}<|MERGE_RESOLUTION|>--- conflicted
+++ resolved
@@ -7,14 +7,6 @@
 /// [`ICS-24`](https://github.com/cosmos/ibc/tree/main/spec/core/ics-024-host-requirements#paths-identifiers-separators)]
 /// spec.
 pub fn validate_identifier_chars(id: &str) -> Result<(), Error> {
-<<<<<<< HEAD
-=======
-    // Check identifier does not contain path separators
-    if id.contains(PATH_SEPARATOR) {
-        return Err(Error::ContainSeparator { id: id.into() });
-    }
-
->>>>>>> fe6b5b0a
     // Check that the identifier comprises only valid characters:
     // - Alphanumeric
     // - `.`, `_`, `+`, `-`, `#`
@@ -42,10 +34,6 @@
     } else {
         Err(Error::InvalidLength {
             id: id.into(),
-<<<<<<< HEAD
-=======
-            length,
->>>>>>> fe6b5b0a
             min,
             max,
         })
@@ -60,43 +48,6 @@
     min_id_length: u64,
     max_id_length: u64,
 ) -> Result<(), Error> {
-<<<<<<< HEAD
-    assert!(max_id_length >= min_id_length);
-
-    if prefix.is_empty() {
-        return Err(Error::InvalidPrefix {
-            prefix: prefix.into(),
-        });
-    }
-
-    // Statically checks if the prefix forms a valid identifier length when constructed with `u64::MAX`
-    // len(prefix + '-' + u64::MAX) <= max_id_length (minimum prefix length is 1)
-    if max_id_length < 22 {
-        return Err(Error::InvalidLength {
-            id: prefix.into(),
-            min: 0,
-            max: 0,
-        });
-    }
-
-    // Checks if the prefix forms a valid identifier length when constructed with `u64::MIN`
-    // len('-' + u64::MIN) = 2
-    validate_identifier_length(
-        prefix,
-        min_id_length.saturating_sub(2),
-        max_id_length.saturating_sub(2),
-    )?;
-
-    // Checks if the prefix forms a valid identifier length when constructed with `u64::MAX`
-    // len('-' + u64::MAX) = 21
-    validate_identifier_length(
-        prefix,
-        min_id_length.saturating_sub(21),
-        max_id_length.saturating_sub(21),
-    )?;
-
-    Ok(())
-=======
     // Prefix must be at least `min_id_length - 2` characters long since the
     // shortest identifier we can construct is `{prefix}-0` which extends prefix
     // by 2 characters.
@@ -107,7 +58,6 @@
     let max = max_id_length.saturating_sub(21);
 
     validate_identifier_length(prefix, min, max)
->>>>>>> fe6b5b0a
 }
 
 /// Default validator function for the Client types.
@@ -231,8 +181,6 @@
     }
 
     #[test]
-<<<<<<< HEAD
-=======
     fn validate_chars_empty_id() {
         // validate_identifier_chars allows empty identifiers
         assert!(validate_identifier_chars("").is_ok());
@@ -251,7 +199,6 @@
     }
 
     #[test]
->>>>>>> fe6b5b0a
     fn parse_invalid_id_path_separator() {
         // invalid id with path separator
         let id = validate_identifier_chars("id/1");
