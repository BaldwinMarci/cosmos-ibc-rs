use crate::prelude::*;

use super::error::ValidationError as Error;

/// Path separator (ie. forward slash '/')
const PATH_SEPARATOR: char = '/';
const VALID_SPECIAL_CHARS: &str = "._+-#[]<>";

/// Default validator function for identifiers.
///
/// A valid identifier only contain valid characters, and be of a given min and
/// max length as specified in the
/// [`ICS-24`](https://github.com/cosmos/ibc/tree/main/spec/core/ics-024-host-requirements#paths-identifiers-separators)]
/// spec.
<<<<<<< HEAD
pub fn validate_default_identifier(id: &str, min: usize, max: usize) -> Result<(), Error> {
=======
pub fn validate_identifier(id: &str, min: usize, max: usize) -> Result<(), Error> {
>>>>>>> 89c52988
    assert!(max >= min);

    // Check identifier is not empty
    if id.is_empty() {
        return Err(Error::Empty);
    }

    // Check identifier does not contain path separators
    if id.contains(PATH_SEPARATOR) {
        return Err(Error::ContainSeparator { id: id.into() });
    }

    // Check identifier length is between given min/max
    if id.len() < min || id.len() > max {
        return Err(Error::InvalidLength {
            id: id.into(),
            length: id.len(),
            min,
            max,
        });
    }

    // Check that the identifier comprises only valid characters:
    // - Alphanumeric
    // - `.`, `_`, `+`, `-`, `#`
    // - `[`, `]`, `<`, `>`
    if !id
        .chars()
        .all(|c| c.is_alphanumeric() || VALID_SPECIAL_CHARS.contains(c))
    {
        return Err(Error::InvalidCharacter { id: id.into() });
    }

    // All good!
    Ok(())
}

<<<<<<< HEAD
/// Checks if the prefix is valid and can form valid domain identifiers.
pub fn validate_prefix_identifier(
=======
/// Checks if the prefix can form a valid identifier with the given min/max identifier's length.
fn validate_prefix_epoch_format(
>>>>>>> 89c52988
    prefix: &str,
    min_id_length: usize,
    max_id_length: usize,
) -> Result<(), Error> {
    // Checks if the prefix is not blank
    if prefix.is_empty() {
        return Err(Error::Empty)?;
    }

<<<<<<< HEAD
    // Checks of the prefix does not end with a dash
    let re = safe_regex::regex!(br".*[^-]");
    if !re.is_match(prefix.as_bytes()) {
        return Err(Error::InvalidPrefix {
            prefix: prefix.to_string(),
        })?;
    }

    // Checks if the prefix forms a valid default identifier when used with `0`
    validate_default_identifier(
=======
    // Checks if the prefix forms a valid identifier when used with `0`
    validate_identifier(
>>>>>>> 89c52988
        &format!("{prefix}-{}", u64::MIN),
        min_id_length,
        max_id_length,
    )?;

<<<<<<< HEAD
    // Checks if the prefix forms a valid default identifier when used with `u64::MAX`
    validate_default_identifier(
=======
    // Checks if the prefix forms a valid identifier when used with `u64::MAX`
    validate_identifier(
>>>>>>> 89c52988
        &format!("{prefix}-{}", u64::MAX),
        min_id_length,
        max_id_length,
    )?;

    Ok(())
}

<<<<<<< HEAD
/// Checks if the identifier is of valid format and can be parsed into the
/// correct domain identifier type.
pub fn validate_identifier(id: &str, min: usize, max: usize) -> Result<(), Error> {
    let split_id: Vec<_> = id.split('-').collect();
    let last_index = split_id.len() - 1;
    let prefix = split_id[..last_index].join("-");

    validate_prefix_identifier(prefix.trim(), min, max)?;

    split_id[last_index]
        .parse::<u64>()
        .map_err(|_| Error::InvalidCharacter { id: id.into() })?;

    Ok(())
}

/// Default validator function for the Client types.
pub fn validate_client_type(id: &str) -> Result<(), Error> {
    validate_prefix_identifier(id, 9, 64)
=======
/// Default validator function for the Client types.
pub fn validate_client_type(id: &str) -> Result<(), Error> {
    validate_prefix_epoch_format(id, 9, 64)
>>>>>>> 89c52988
}

/// Default validator function for Client identifiers.
///
/// A valid client identifier must be between 9-64 characters as specified in
/// the ICS-24 spec.
pub fn validate_client_identifier(id: &str) -> Result<(), Error> {
    validate_identifier(id, 9, 64)
}

/// Default validator function for Connection identifiers.
///
/// A valid connection identifier must be between 10-64 characters as specified
/// in the ICS-24 spec.
pub fn validate_connection_identifier(id: &str) -> Result<(), Error> {
    validate_identifier(id, 10, 64)
}

<<<<<<< HEAD
=======
/// Default validator function for Port identifiers.
///
/// A valid port identifier must be between 2-128 characters as specified in the
/// ICS-24 spec.
pub fn validate_port_identifier(id: &str) -> Result<(), Error> {
    validate_identifier(id, 2, 128)
}

>>>>>>> 89c52988
/// Default validator function for Channel identifiers.
///
/// A valid channel identifier must be between 8-64 characters as specified in
/// the ICS-24 spec.
pub fn validate_channel_identifier(id: &str) -> Result<(), Error> {
    validate_identifier(id, 8, 64)
}

/// Default validator function for Port identifiers.
///
/// A valid port identifier must be between 2-128 characters as specified in the
/// ICS-24 spec.
pub fn validate_port_identifier(id: &str) -> Result<(), Error> {
    validate_default_identifier(id, 2, 128)
}

#[cfg(test)]
mod tests {
    use crate::core::ics24_host::validate::{
        validate_channel_identifier, validate_client_identifier, validate_client_type,
<<<<<<< HEAD
        validate_connection_identifier, validate_default_identifier, validate_port_identifier,
=======
        validate_connection_identifier, validate_identifier, validate_port_identifier,
>>>>>>> 89c52988
    };
    use test_log::test;

    #[test]
    fn parse_invalid_port_id_min() {
        // invalid min port id
        let id = validate_port_identifier("p");
        assert!(id.is_err())
    }

    #[test]
    fn parse_invalid_port_id_max() {
        // invalid max port id (test string length is 130 chars)
        let id = validate_port_identifier(
            "9anxkcme6je544d5lnj46zqiiiygfqzf8w4bjecbnyj4lj6s7zlpst67yln64tixp9anxkcme6je544d5lnj46zqiiiygfqzf8w4bjecbnyj4lj6s7zlpst67yln64tixp",
        );
        assert!(id.is_err())
    }

    #[test]
    fn parse_invalid_connection_id_min() {
        // invalid min connection id
        let id = validate_connection_identifier("connect01");
        assert!(id.is_err())
    }

    #[test]
    fn parse_connection_id_max() {
        // invalid max connection id (test string length is 65)
        let id = validate_connection_identifier(
            "ihhankr30iy4nna65hjl2wjod7182io1t2s7u3ip3wqtbbn1sl0rgcntqc540r36r",
        );
        assert!(id.is_err())
    }

    #[test]
    fn parse_invalid_channel_id_min() {
        // invalid channel id, must be at least 8 characters
        let id = validate_channel_identifier("channel");
        assert!(id.is_err())
    }

    #[test]
    fn parse_channel_id_max() {
        // invalid channel id (test string length is 65)
        let id = validate_channel_identifier(
            "ihhankr30iy4nna65hjl2wjod7182io1t2s7u3ip3wqtbbn1sl0rgcntqc540r36r",
        );
        assert!(id.is_err())
    }

    #[test]
    fn parse_invalid_client_id_min() {
        // invalid min client id
        let id = validate_client_identifier("client");
        assert!(id.is_err())
    }

    #[test]
    fn parse_client_id_max() {
        // invalid max client id (test string length is 65)
        let id = validate_client_identifier(
            "f0isrs5enif9e4td3r2jcbxoevhz6u1fthn4aforq7ams52jn5m48eiesfht9ckpn",
        );
        assert!(id.is_err())
    }

    #[test]
    fn parse_invalid_id_chars() {
        // invalid id chars
        let id = validate_default_identifier("channel@01", 1, 10);
        assert!(id.is_err())
    }

    #[test]
    fn parse_invalid_id_empty() {
        // invalid id empty
        let id = validate_default_identifier("", 1, 10);
        assert!(id.is_err())
    }

    #[test]
    fn parse_invalid_id_path_separator() {
        // invalid id with path separator
        let id = validate_default_identifier("id/1", 1, 10);
        assert!(id.is_err())
    }

    #[test]
    fn parse_healthy_client_type() {
        let id = validate_client_type("07-tendermint");
        assert!(id.is_ok())
    }

    #[test]
    fn parse_faulty_client_type() {
        let id = validate_client_type("07-tendermint-");
        assert!(id.is_err())
    }

    #[test]
    fn parse_short_client_type() {
        let id = validate_client_type("<7Char");
        assert!(id.is_err())
    }

    #[test]
    fn parse_lengthy_client_type() {
        let id = validate_client_type("InvalidClientTypeWithLengthOfClientId>65Char");
        assert!(id.is_err())
    }

    #[test]
    fn parse_healthy_client_type() {
        let id = validate_client_type("07-tendermint");
        assert!(id.is_ok())
    }

    #[test]
    fn parse_invalid_short_client_type() {
        let id = validate_client_type("<7Char");
        assert!(id.is_err())
    }

    #[test]
    fn parse_invalid_lengthy_client_type() {
        let id = validate_client_type("InvalidClientTypeWithLengthOfClientId>65Char");
        assert!(id.is_err())
    }
}<|MERGE_RESOLUTION|>--- conflicted
+++ resolved
@@ -12,11 +12,7 @@
 /// max length as specified in the
 /// [`ICS-24`](https://github.com/cosmos/ibc/tree/main/spec/core/ics-024-host-requirements#paths-identifiers-separators)]
 /// spec.
-<<<<<<< HEAD
-pub fn validate_default_identifier(id: &str, min: usize, max: usize) -> Result<(), Error> {
-=======
 pub fn validate_identifier(id: &str, min: usize, max: usize) -> Result<(), Error> {
->>>>>>> 89c52988
     assert!(max >= min);
 
     // Check identifier is not empty
@@ -54,13 +50,8 @@
     Ok(())
 }
 
-<<<<<<< HEAD
-/// Checks if the prefix is valid and can form valid domain identifiers.
-pub fn validate_prefix_identifier(
-=======
 /// Checks if the prefix can form a valid identifier with the given min/max identifier's length.
 fn validate_prefix_epoch_format(
->>>>>>> 89c52988
     prefix: &str,
     min_id_length: usize,
     max_id_length: usize,
@@ -70,33 +61,15 @@
         return Err(Error::Empty)?;
     }
 
-<<<<<<< HEAD
-    // Checks of the prefix does not end with a dash
-    let re = safe_regex::regex!(br".*[^-]");
-    if !re.is_match(prefix.as_bytes()) {
-        return Err(Error::InvalidPrefix {
-            prefix: prefix.to_string(),
-        })?;
-    }
-
-    // Checks if the prefix forms a valid default identifier when used with `0`
-    validate_default_identifier(
-=======
     // Checks if the prefix forms a valid identifier when used with `0`
     validate_identifier(
->>>>>>> 89c52988
         &format!("{prefix}-{}", u64::MIN),
         min_id_length,
         max_id_length,
     )?;
 
-<<<<<<< HEAD
-    // Checks if the prefix forms a valid default identifier when used with `u64::MAX`
-    validate_default_identifier(
-=======
     // Checks if the prefix forms a valid identifier when used with `u64::MAX`
     validate_identifier(
->>>>>>> 89c52988
         &format!("{prefix}-{}", u64::MAX),
         min_id_length,
         max_id_length,
@@ -105,31 +78,9 @@
     Ok(())
 }
 
-<<<<<<< HEAD
-/// Checks if the identifier is of valid format and can be parsed into the
-/// correct domain identifier type.
-pub fn validate_identifier(id: &str, min: usize, max: usize) -> Result<(), Error> {
-    let split_id: Vec<_> = id.split('-').collect();
-    let last_index = split_id.len() - 1;
-    let prefix = split_id[..last_index].join("-");
-
-    validate_prefix_identifier(prefix.trim(), min, max)?;
-
-    split_id[last_index]
-        .parse::<u64>()
-        .map_err(|_| Error::InvalidCharacter { id: id.into() })?;
-
-    Ok(())
-}
-
-/// Default validator function for the Client types.
-pub fn validate_client_type(id: &str) -> Result<(), Error> {
-    validate_prefix_identifier(id, 9, 64)
-=======
 /// Default validator function for the Client types.
 pub fn validate_client_type(id: &str) -> Result<(), Error> {
     validate_prefix_epoch_format(id, 9, 64)
->>>>>>> 89c52988
 }
 
 /// Default validator function for Client identifiers.
@@ -148,8 +99,14 @@
     validate_identifier(id, 10, 64)
 }
 
-<<<<<<< HEAD
-=======
+/// Default validator function for Channel identifiers.
+///
+/// A valid channel identifier must be between 8-64 characters as specified in
+/// the ICS-24 spec.
+pub fn validate_channel_identifier(id: &str) -> Result<(), Error> {
+    validate_identifier(id, 8, 64)
+}
+
 /// Default validator function for Port identifiers.
 ///
 /// A valid port identifier must be between 2-128 characters as specified in the
@@ -158,32 +115,11 @@
     validate_identifier(id, 2, 128)
 }
 
->>>>>>> 89c52988
-/// Default validator function for Channel identifiers.
-///
-/// A valid channel identifier must be between 8-64 characters as specified in
-/// the ICS-24 spec.
-pub fn validate_channel_identifier(id: &str) -> Result<(), Error> {
-    validate_identifier(id, 8, 64)
-}
-
-/// Default validator function for Port identifiers.
-///
-/// A valid port identifier must be between 2-128 characters as specified in the
-/// ICS-24 spec.
-pub fn validate_port_identifier(id: &str) -> Result<(), Error> {
-    validate_default_identifier(id, 2, 128)
-}
-
 #[cfg(test)]
 mod tests {
     use crate::core::ics24_host::validate::{
         validate_channel_identifier, validate_client_identifier, validate_client_type,
-<<<<<<< HEAD
-        validate_connection_identifier, validate_default_identifier, validate_port_identifier,
-=======
         validate_connection_identifier, validate_identifier, validate_port_identifier,
->>>>>>> 89c52988
     };
     use test_log::test;
 
@@ -254,21 +190,21 @@
     #[test]
     fn parse_invalid_id_chars() {
         // invalid id chars
-        let id = validate_default_identifier("channel@01", 1, 10);
+        let id = validate_identifier("channel@01", 1, 10);
         assert!(id.is_err())
     }
 
     #[test]
     fn parse_invalid_id_empty() {
         // invalid id empty
-        let id = validate_default_identifier("", 1, 10);
+        let id = validate_identifier("", 1, 10);
         assert!(id.is_err())
     }
 
     #[test]
     fn parse_invalid_id_path_separator() {
         // invalid id with path separator
-        let id = validate_default_identifier("id/1", 1, 10);
+        let id = validate_identifier("id/1", 1, 10);
         assert!(id.is_err())
     }
 
@@ -279,30 +215,6 @@
     }
 
     #[test]
-    fn parse_faulty_client_type() {
-        let id = validate_client_type("07-tendermint-");
-        assert!(id.is_err())
-    }
-
-    #[test]
-    fn parse_short_client_type() {
-        let id = validate_client_type("<7Char");
-        assert!(id.is_err())
-    }
-
-    #[test]
-    fn parse_lengthy_client_type() {
-        let id = validate_client_type("InvalidClientTypeWithLengthOfClientId>65Char");
-        assert!(id.is_err())
-    }
-
-    #[test]
-    fn parse_healthy_client_type() {
-        let id = validate_client_type("07-tendermint");
-        assert!(id.is_ok())
-    }
-
-    #[test]
     fn parse_invalid_short_client_type() {
         let id = validate_client_type("<7Char");
         assert!(id.is_err())
