use crate::core::ics04_channel::channel::State;
use crate::core::ics04_channel::channel::{ChannelEnd, Counterparty, Order};
use crate::core::ics04_channel::error::ChannelError;
use crate::core::ics04_channel::events::{ChannelClosed, TimeoutPacket};
use crate::core::ics04_channel::msgs::timeout_on_close::MsgTimeoutOnClose;
use crate::core::ics04_channel::packet::PacketResult;
use crate::core::ics04_channel::{
    context::ChannelReader, error::PacketError, handler::timeout::TimeoutPacketResult,
};
use crate::core::ics24_host::path::{
    ChannelEndPath, ClientConsensusStatePath, CommitmentPath, ReceiptPath, SeqRecvPath,
};
use crate::events::IbcEvent;
use crate::handler::{HandlerOutput, HandlerResult};
use crate::prelude::*;

use crate::core::{ContextError, ValidationContext};

pub fn validate<Ctx>(ctx_a: &Ctx, msg: &MsgTimeoutOnClose) -> Result<(), ContextError>
where
    Ctx: ValidationContext,
{
    let packet = &msg.packet;
    let chan_end_path_on_a = ChannelEndPath::new(&packet.port_on_a, &packet.chan_on_a);
    let chan_end_on_a = ctx_a.channel_end(&chan_end_path_on_a)?;

    let counterparty = Counterparty::new(packet.port_on_b.clone(), Some(packet.chan_on_b.clone()));

    if !chan_end_on_a.counterparty_matches(&counterparty) {
        return Err(PacketError::InvalidPacketCounterparty {
            port_id: packet.port_on_b.clone(),
            channel_id: packet.chan_on_b.clone(),
        }
        .into());
    }

    let commitment_path_on_a = CommitmentPath::new(
        &msg.packet.port_on_a,
        &msg.packet.chan_on_a,
        msg.packet.sequence,
    );

    //verify the packet was sent, check the store
    let commitment_on_a = match ctx_a.get_packet_commitment(&commitment_path_on_a) {
        Ok(commitment_on_a) => commitment_on_a,

        // This error indicates that the timeout has already been relayed
        // or there is a misconfigured relayer attempting to prove a timeout
        // for a packet never sent. Core IBC will treat this error as a no-op in order to
        // prevent an entire relay transaction from failing and consuming unnecessary fees.
        Err(_) => return Ok(()),
    };

    let expected_commitment_on_a = ctx_a.packet_commitment(
        &packet.data,
        &packet.timeout_height_on_b,
        &packet.timeout_timestamp_on_b,
    );
    if commitment_on_a != expected_commitment_on_a {
        return Err(PacketError::IncorrectPacketCommitment {
            sequence: packet.sequence,
        }
        .into());
    }

    let conn_id_on_a = chan_end_on_a.connection_hops()[0].clone();
    let conn_end_on_a = ctx_a.connection_end(&conn_id_on_a)?;

    // Verify proofs
    {
        let client_id_on_a = conn_end_on_a.client_id();
        let client_state_of_b_on_a = ctx_a.client_state(client_id_on_a)?;

        // The client must not be frozen.
        if client_state_of_b_on_a.is_frozen() {
            return Err(PacketError::FrozenClient {
                client_id: client_id_on_a.clone(),
            }
            .into());
        }
        let client_cons_state_path_on_a =
            ClientConsensusStatePath::new(client_id_on_a, &msg.proof_height_on_b);
        let consensus_state_of_b_on_a = ctx_a.consensus_state(&client_cons_state_path_on_a)?;
        let prefix_on_b = conn_end_on_a.counterparty().prefix();
        let port_id_on_b = chan_end_on_a.counterparty().port_id.clone();
        let chan_id_on_b =
            chan_end_on_a
                .counterparty()
                .channel_id()
                .ok_or(PacketError::Channel(
                    ChannelError::InvalidCounterpartyChannelId,
                ))?;
        let conn_id_on_b = conn_end_on_a.counterparty().connection_id().ok_or(
            PacketError::UndefinedConnectionCounterparty {
                connection_id: chan_end_on_a.connection_hops()[0].clone(),
            },
        )?;
        let expected_conn_hops_on_b = vec![conn_id_on_b.clone()];
        let expected_counterparty =
            Counterparty::new(packet.port_on_a.clone(), Some(packet.chan_on_a.clone()));
        let expected_chan_end_on_b = ChannelEnd::new(
            State::Closed,
            *chan_end_on_a.ordering(),
            expected_counterparty,
            expected_conn_hops_on_b,
            chan_end_on_a.version().clone(),
        );

        let chan_end_path_on_b = ChannelEndPath(port_id_on_b, chan_id_on_b.clone());

        // Verify the proof for the channel state against the expected channel end.
        // A counterparty channel id of None in not possible, and is checked by validate_basic in msg.
        client_state_of_b_on_a
            .verify_channel_state(
                msg.proof_height_on_b,
                prefix_on_b,
                &msg.proof_unreceived_on_b,
                consensus_state_of_b_on_a.root(),
                &chan_end_path_on_b,
                &expected_chan_end_on_b,
            )
            .map_err(ChannelError::VerifyChannelFailed)
            .map_err(PacketError::Channel)?;

        let next_seq_recv_verification_result = if chan_end_on_a.order_matches(&Order::Ordered) {
            if packet.sequence < msg.next_seq_recv_on_b {
                return Err(PacketError::InvalidPacketSequence {
                    given_sequence: packet.sequence,
                    next_sequence: msg.next_seq_recv_on_b,
                }
                .into());
            }
            let seq_recv_path_on_b = SeqRecvPath::new(&packet.port_on_b, &packet.chan_on_b);
            client_state_of_b_on_a.new_verify_next_sequence_recv(
                ctx_a,
                msg.proof_height_on_b,
                &conn_end_on_a,
                &msg.proof_unreceived_on_b,
                consensus_state_of_b_on_a.root(),
                &seq_recv_path_on_b,
                packet.sequence,
            )
        } else {
            let receipt_path_on_b = ReceiptPath::new(
                &msg.packet.port_on_b,
                &msg.packet.chan_on_b,
                msg.packet.sequence,
            );
            client_state_of_b_on_a.new_verify_packet_receipt_absence(
                ctx_a,
                msg.proof_height_on_b,
                &conn_end_on_a,
                &msg.proof_unreceived_on_b,
                consensus_state_of_b_on_a.root(),
                &receipt_path_on_b,
            )
        };
        next_seq_recv_verification_result
            .map_err(|e| ChannelError::PacketVerificationFailed {
                sequence: msg.next_seq_recv_on_b,
                client_error: e,
            })
            .map_err(PacketError::Channel)?;
    };

    Ok(())
}

/// Per our convention, this message is processed on chain A.
pub(crate) fn process<Ctx: ChannelReader>(
    ctx_a: &Ctx,
    msg: &MsgTimeoutOnClose,
) -> HandlerResult<PacketResult, PacketError> {
    let mut output = HandlerOutput::builder();

    let packet = &msg.packet;

    let chan_end_path_on_a = ChannelEndPath::new(&packet.port_on_a, &packet.chan_on_a);
    let chan_end_on_a = ctx_a
        .channel_end(&chan_end_path_on_a)
        .map_err(PacketError::Channel)?;

    let counterparty = Counterparty::new(packet.port_on_b.clone(), Some(packet.chan_on_b.clone()));

    if !chan_end_on_a.counterparty_matches(&counterparty) {
        return Err(PacketError::InvalidPacketCounterparty {
            port_id: packet.port_on_b.clone(),
            channel_id: packet.chan_on_b.clone(),
        });
    }

    let commitment_path_on_a =
        CommitmentPath::new(&packet.port_on_a, &packet.chan_on_a, packet.sequence);

    //verify the packet was sent, check the store
    let commitment_on_a = ctx_a.get_packet_commitment(&commitment_path_on_a)?;

    let expected_commitment_on_a = ctx_a.packet_commitment(
        &packet.data,
        &packet.timeout_height_on_b,
        &packet.timeout_timestamp_on_b,
    );
    if commitment_on_a != expected_commitment_on_a {
        return Err(PacketError::IncorrectPacketCommitment {
            sequence: packet.sequence,
        });
    }

    let conn_id_on_a = chan_end_on_a.connection_hops()[0].clone();
    let conn_end_on_a = ctx_a
        .connection_end(&conn_id_on_a)
        .map_err(PacketError::Channel)?;

    // Verify proofs
    {
        let client_id_on_a = conn_end_on_a.client_id();
        let client_state_of_b_on_a = ctx_a
            .client_state(client_id_on_a)
            .map_err(PacketError::Channel)?;

        // The client must not be frozen.
        if client_state_of_b_on_a.is_frozen() {
            return Err(PacketError::FrozenClient {
                client_id: client_id_on_a.clone(),
            });
        }
        let client_cons_state_on_a =
            ClientConsensusStatePath::new(client_id_on_a, &msg.proof_height_on_b);
        let consensus_state_of_b_on_a = ctx_a
            .client_consensus_state(&client_cons_state_on_a)
            .map_err(PacketError::Channel)?;
        let prefix_on_b = conn_end_on_a.counterparty().prefix();
        let port_id_on_b = chan_end_on_a.counterparty().port_id.clone();
        let chan_id_on_b =
            chan_end_on_a
                .counterparty()
                .channel_id()
                .ok_or(PacketError::Channel(
                    ChannelError::InvalidCounterpartyChannelId,
                ))?;
        let conn_id_on_b = conn_end_on_a.counterparty().connection_id().ok_or(
            PacketError::UndefinedConnectionCounterparty {
                connection_id: chan_end_on_a.connection_hops()[0].clone(),
            },
        )?;
        let expected_conn_hops_on_b = vec![conn_id_on_b.clone()];
        let expected_counterparty =
            Counterparty::new(packet.port_on_a.clone(), Some(packet.chan_on_a.clone()));
        let expected_chan_end_on_b = ChannelEnd::new(
            State::Closed,
            *chan_end_on_a.ordering(),
            expected_counterparty,
            expected_conn_hops_on_b,
            chan_end_on_a.version().clone(),
        );

        let chan_end_path_on_b = ChannelEndPath::new(&port_id_on_b, chan_id_on_b);

        // Verify the proof for the channel state against the expected channel end.
        // A counterparty channel id of None in not possible, and is checked by validate_basic in msg.
        client_state_of_b_on_a
            .verify_channel_state(
                msg.proof_height_on_b,
                prefix_on_b,
                &msg.proof_unreceived_on_b,
                consensus_state_of_b_on_a.root(),
                &chan_end_path_on_b,
                &expected_chan_end_on_b,
            )
            .map_err(ChannelError::VerifyChannelFailed)
            .map_err(PacketError::Channel)?;

        let next_seq_recv_verification_result = if chan_end_on_a.order_matches(&Order::Ordered) {
            if packet.sequence < msg.next_seq_recv_on_b {
                return Err(PacketError::InvalidPacketSequence {
                    given_sequence: packet.sequence,
                    next_sequence: msg.next_seq_recv_on_b,
                });
            }
            let seq_recv_path_on_b = SeqRecvPath::new(&packet.port_on_b, &packet.chan_on_b);
            client_state_of_b_on_a.verify_next_sequence_recv(
                ctx_a,
                msg.proof_height_on_b,
                &conn_end_on_a,
                &msg.proof_unreceived_on_b,
                consensus_state_of_b_on_a.root(),
                &seq_recv_path_on_b,
                packet.sequence,
            )
        } else {
            let receipt_path_on_b = ReceiptPath::new(
                &msg.packet.port_on_b,
                &msg.packet.chan_on_b,
                msg.packet.sequence,
            );
            client_state_of_b_on_a.verify_packet_receipt_absence(
                ctx_a,
                msg.proof_height_on_b,
                &conn_end_on_a,
                &msg.proof_unreceived_on_b,
                consensus_state_of_b_on_a.root(),
                &receipt_path_on_b,
            )
        };
        next_seq_recv_verification_result
            .map_err(|e| ChannelError::PacketVerificationFailed {
                sequence: msg.next_seq_recv_on_b,
                client_error: e,
            })
            .map_err(PacketError::Channel)?;
    };

    output.log("success: packet timeout");

    output.emit(IbcEvent::TimeoutPacket(TimeoutPacket::new(
        packet.clone(),
        chan_end_on_a.ordering,
    )));

    let packet_res_chan = if chan_end_on_a.order_matches(&Order::Ordered) {
        output.emit(IbcEvent::ChannelClosed(ChannelClosed::new(
            msg.packet.port_on_a.clone(),
            msg.packet.chan_on_a.clone(),
            chan_end_on_a.counterparty().port_id.clone(),
            chan_end_on_a.counterparty().channel_id.clone(),
            conn_id_on_a,
            chan_end_on_a.ordering,
        )));
        Some(chan_end_on_a)
    } else {
        None
    };

    let result = PacketResult::Timeout(TimeoutPacketResult {
        port_id: packet.port_on_a.clone(),
        channel_id: packet.chan_on_a.clone(),
        seq: packet.sequence,
        channel: packet_res_chan,
    });

    Ok(output.with_result(result))
}

#[cfg(test)]
mod tests {
<<<<<<< HEAD
    use crate::core::ics04_channel::commitment::PacketCommitment;
    use crate::core::ics04_channel::handler::timeout_on_close::validate;
=======
    use crate::core::ics24_host::path::ChannelEndPath;
>>>>>>> d5a44165
    use crate::prelude::*;
    use crate::Height;
    use rstest::*;

    use crate::core::ics03_connection::connection::ConnectionEnd;
    use crate::core::ics03_connection::connection::Counterparty as ConnectionCounterparty;
    use crate::core::ics03_connection::connection::State as ConnectionState;
    use crate::core::ics03_connection::version::get_compatible_versions;
    use crate::core::ics04_channel::channel::{ChannelEnd, Counterparty, Order, State};
    use crate::core::ics04_channel::context::ChannelReader;
    use crate::core::ics04_channel::msgs::timeout_on_close::test_util::get_dummy_raw_msg_timeout_on_close;
    use crate::core::ics04_channel::msgs::timeout_on_close::MsgTimeoutOnClose;
    use crate::core::ics04_channel::Version;
    use crate::core::ics24_host::identifier::{ChannelId, ClientId, ConnectionId, PortId};
    use crate::mock::context::MockContext;
    use crate::timestamp::ZERO_DURATION;

    pub struct Fixture {
        pub context: MockContext,
        pub msg: MsgTimeoutOnClose,
        pub packet_commitment: PacketCommitment,
        pub conn_end_on_a: ConnectionEnd,
        pub chan_end_on_a: ChannelEnd,
    }

    #[fixture]
    fn fixture() -> Fixture {
        let client_height = Height::new(0, 2).unwrap();
        let context = MockContext::default().with_client(&ClientId::default(), client_height);

        let height = 2;
        let timeout_timestamp = 5;

        let msg = MsgTimeoutOnClose::try_from(get_dummy_raw_msg_timeout_on_close(
            height,
            timeout_timestamp,
        ))
        .unwrap();

        let packet = msg.packet.clone();

        let packet_commitment = context.packet_commitment(
            &msg.packet.data,
            &msg.packet.timeout_height_on_b,
            &msg.packet.timeout_timestamp_on_b,
        );

        let chan_end_on_a = ChannelEnd::new(
            State::Open,
            Order::Ordered,
            Counterparty::new(packet.port_on_b.clone(), Some(packet.chan_on_b)),
            vec![ConnectionId::default()],
            Version::new("ics20-1".to_string()),
        );

        let conn_end_on_a = ConnectionEnd::new(
            ConnectionState::Open,
            ClientId::default(),
            ConnectionCounterparty::new(
                ClientId::default(),
                Some(ConnectionId::default()),
                Default::default(),
            ),
            get_compatible_versions(),
            ZERO_DURATION,
        );

<<<<<<< HEAD
        Fixture {
            context,
            msg,
            packet_commitment,
            conn_end_on_a,
            chan_end_on_a,
=======
        let tests: Vec<Test> = vec![
            Test {
                name: "Processing fails because no channel exists in the context".to_string(),
                ctx: context.clone(),
                msg: msg.clone(),
                want_pass: false,
            },
            Test {
                name: "Processing fails no packet commitment is found".to_string(),
                ctx: context
                    .clone()
                    .with_channel(
                        PortId::default(),
                        ChannelId::default(),
                        chan_end_on_a.clone(),
                    )
                    .with_connection(ConnectionId::default(), conn_end_on_a.clone()),
                msg: msg.clone(),
                want_pass: false,
            },
            Test {
                name: "Good parameters".to_string(),
                ctx: context
                    .with_client(&ClientId::default(), client_height)
                    .with_connection(ConnectionId::default(), conn_end_on_a)
                    .with_channel(packet.port_on_a, packet.chan_on_a, chan_end_on_a)
                    .with_packet_commitment(
                        msg.packet.port_on_a.clone(),
                        msg.packet.chan_on_a.clone(),
                        msg.packet.sequence,
                        data,
                    ),
                msg: msg.clone(),
                want_pass: true,
            },
        ]
        .into_iter()
        .collect();

        for test in tests {
            let res = process(&test.ctx, &test.msg);
            // Additionally check the events and the output objects in the result.
            match res {
                Ok(proto_output) => {
                    assert!(
                        test.want_pass,
                        "TO_on_close_packet: test passed but was supposed to fail for test: {}, \nparams {:?} {:?}",
                        test.name,
                        test.msg.clone(),
                        test.ctx.clone()
                    );

                    let events = proto_output.events;
                    let src_channel_end = test
                        .ctx
                        .channel_end(&ChannelEndPath::new(
                            &msg.packet.port_on_a,
                            &msg.packet.chan_on_a,
                        ))
                        .unwrap();

                    if src_channel_end.order_matches(&Order::Ordered) {
                        assert_eq!(events.len(), 2);

                        assert!(matches!(events[0], IbcEvent::TimeoutPacket(_)));
                        assert!(matches!(events[1], IbcEvent::ChannelClosed(_)));
                    } else {
                        assert_eq!(events.len(), 1);
                        assert!(matches!(
                            events.first().unwrap(),
                            &IbcEvent::TimeoutPacket(_)
                        ));
                    }
                }
                Err(e) => {
                    assert!(
                        !test.want_pass,
                        "timeout_packet: did not pass test: {}, \nparams {:?} {:?} error: {:?}",
                        test.name,
                        test.msg.clone(),
                        test.ctx.clone(),
                        e,
                    );
                }
            }
>>>>>>> d5a44165
        }
    }

    #[rstest]
    fn timeout_on_close_fail_no_channel(fixture: Fixture) {
        let Fixture { context, msg, .. } = fixture;

        let res = validate(&context, &msg);

        assert!(
            res.is_err(),
            "Validation fails because no channel exists in the context"
        )
    }

    /// NO-OP case
    #[rstest]
    fn timeout_on_close_success_no_packet_commitment(fixture: Fixture) {
        let Fixture {
            context,
            msg,
            conn_end_on_a,
            chan_end_on_a,
            ..
        } = fixture;
        let context = context
            .with_channel(PortId::default(), ChannelId::default(), chan_end_on_a)
            .with_connection(ConnectionId::default(), conn_end_on_a);

        let res = validate(&context, &msg);

        assert!(
            res.is_ok(),
            "Validation should succeed when no packet commitment is present"
        )
    }

    #[rstest]
    fn timeout_on_close_success_happy_path(fixture: Fixture) {
        let Fixture {
            context,
            msg,
            packet_commitment,
            conn_end_on_a,
            chan_end_on_a,
            ..
        } = fixture;
        let context = context
            .with_channel(PortId::default(), ChannelId::default(), chan_end_on_a)
            .with_connection(ConnectionId::default(), conn_end_on_a)
            .with_packet_commitment(
                msg.packet.port_on_a.clone(),
                msg.packet.chan_on_a.clone(),
                msg.packet.sequence,
                packet_commitment,
            );

        let res = validate(&context, &msg);

        assert!(
            res.is_ok(),
            "Happy path: validation should succeed. err: {res:?}"
        )
    }
}<|MERGE_RESOLUTION|>--- conflicted
+++ resolved
@@ -343,12 +343,10 @@
 
 #[cfg(test)]
 mod tests {
-<<<<<<< HEAD
     use crate::core::ics04_channel::commitment::PacketCommitment;
     use crate::core::ics04_channel::handler::timeout_on_close::validate;
-=======
-    use crate::core::ics24_host::path::ChannelEndPath;
->>>>>>> d5a44165
+    use crate::core::ValidationContext;
+    use crate::mock::context::MockContext;
     use crate::prelude::*;
     use crate::Height;
     use rstest::*;
@@ -358,12 +356,10 @@
     use crate::core::ics03_connection::connection::State as ConnectionState;
     use crate::core::ics03_connection::version::get_compatible_versions;
     use crate::core::ics04_channel::channel::{ChannelEnd, Counterparty, Order, State};
-    use crate::core::ics04_channel::context::ChannelReader;
     use crate::core::ics04_channel::msgs::timeout_on_close::test_util::get_dummy_raw_msg_timeout_on_close;
     use crate::core::ics04_channel::msgs::timeout_on_close::MsgTimeoutOnClose;
     use crate::core::ics04_channel::Version;
     use crate::core::ics24_host::identifier::{ChannelId, ClientId, ConnectionId, PortId};
-    use crate::mock::context::MockContext;
     use crate::timestamp::ZERO_DURATION;
 
     pub struct Fixture {
@@ -416,100 +412,12 @@
             ZERO_DURATION,
         );
 
-<<<<<<< HEAD
         Fixture {
             context,
             msg,
             packet_commitment,
             conn_end_on_a,
             chan_end_on_a,
-=======
-        let tests: Vec<Test> = vec![
-            Test {
-                name: "Processing fails because no channel exists in the context".to_string(),
-                ctx: context.clone(),
-                msg: msg.clone(),
-                want_pass: false,
-            },
-            Test {
-                name: "Processing fails no packet commitment is found".to_string(),
-                ctx: context
-                    .clone()
-                    .with_channel(
-                        PortId::default(),
-                        ChannelId::default(),
-                        chan_end_on_a.clone(),
-                    )
-                    .with_connection(ConnectionId::default(), conn_end_on_a.clone()),
-                msg: msg.clone(),
-                want_pass: false,
-            },
-            Test {
-                name: "Good parameters".to_string(),
-                ctx: context
-                    .with_client(&ClientId::default(), client_height)
-                    .with_connection(ConnectionId::default(), conn_end_on_a)
-                    .with_channel(packet.port_on_a, packet.chan_on_a, chan_end_on_a)
-                    .with_packet_commitment(
-                        msg.packet.port_on_a.clone(),
-                        msg.packet.chan_on_a.clone(),
-                        msg.packet.sequence,
-                        data,
-                    ),
-                msg: msg.clone(),
-                want_pass: true,
-            },
-        ]
-        .into_iter()
-        .collect();
-
-        for test in tests {
-            let res = process(&test.ctx, &test.msg);
-            // Additionally check the events and the output objects in the result.
-            match res {
-                Ok(proto_output) => {
-                    assert!(
-                        test.want_pass,
-                        "TO_on_close_packet: test passed but was supposed to fail for test: {}, \nparams {:?} {:?}",
-                        test.name,
-                        test.msg.clone(),
-                        test.ctx.clone()
-                    );
-
-                    let events = proto_output.events;
-                    let src_channel_end = test
-                        .ctx
-                        .channel_end(&ChannelEndPath::new(
-                            &msg.packet.port_on_a,
-                            &msg.packet.chan_on_a,
-                        ))
-                        .unwrap();
-
-                    if src_channel_end.order_matches(&Order::Ordered) {
-                        assert_eq!(events.len(), 2);
-
-                        assert!(matches!(events[0], IbcEvent::TimeoutPacket(_)));
-                        assert!(matches!(events[1], IbcEvent::ChannelClosed(_)));
-                    } else {
-                        assert_eq!(events.len(), 1);
-                        assert!(matches!(
-                            events.first().unwrap(),
-                            &IbcEvent::TimeoutPacket(_)
-                        ));
-                    }
-                }
-                Err(e) => {
-                    assert!(
-                        !test.want_pass,
-                        "timeout_packet: did not pass test: {}, \nparams {:?} {:?} error: {:?}",
-                        test.name,
-                        test.msg.clone(),
-                        test.ctx.clone(),
-                        e,
-                    );
-                }
-            }
->>>>>>> d5a44165
         }
     }
 
