--- conflicted
+++ resolved
@@ -110,19 +110,11 @@
         // A counterparty channel id of None in not possible, and is checked by validate_basic in msg.
         client_state_of_b_on_a
             .verify_membership(
-<<<<<<< HEAD
-                msg.proof_height_on_b,
-=======
->>>>>>> ab045366
                 prefix_on_b,
                 &msg.proof_unreceived_on_b,
                 consensus_state_of_b_on_a.root(),
                 Path::ChannelEnd(chan_end_path_on_b),
-<<<<<<< HEAD
-                expected_chan_end_on_b.try_into()?,
-=======
                 expected_chan_end_on_b.proto_encode_vec()?,
->>>>>>> ab045366
             )
             .map_err(ChannelError::VerifyChannelFailed)
             .map_err(PacketError::Channel)?;
@@ -139,10 +131,6 @@
             }
             let seq_recv_path_on_b = SeqRecvPath::new(&packet.port_id_on_b, &packet.chan_id_on_b);
 
-<<<<<<< HEAD
-            client_state_of_b_on_a.verify_membership(
-                msg.proof_height_on_b,
-=======
             let mut value = Vec::new();
             u64::from(packet.seq_on_a).encode(&mut value).map_err(|_| {
                 PacketError::CannotEncodeSequence {
@@ -151,16 +139,11 @@
             })?;
 
             client_state_of_b_on_a.verify_membership(
->>>>>>> ab045366
                 conn_end_on_a.counterparty().prefix(),
                 &msg.proof_unreceived_on_b,
                 consensus_state_of_b_on_a.root(),
                 Path::SeqRecv(seq_recv_path_on_b),
-<<<<<<< HEAD
-                packet.seq_on_a.try_into()?,
-=======
                 value,
->>>>>>> ab045366
             )
         } else {
             let receipt_path_on_b = ReceiptPath::new(
@@ -170,10 +153,6 @@
             );
 
             client_state_of_b_on_a.verify_non_membership(
-<<<<<<< HEAD
-                msg.proof_height_on_b,
-=======
->>>>>>> ab045366
                 conn_end_on_a.counterparty().prefix(),
                 &msg.proof_unreceived_on_b,
                 consensus_state_of_b_on_a.root(),
