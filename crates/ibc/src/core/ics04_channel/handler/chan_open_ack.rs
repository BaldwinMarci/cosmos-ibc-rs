//! Protocol logic specific to ICS4 messages of type `MsgChannelOpenAck`.
use crate::core::ics03_connection::connection::State as ConnectionState;
use crate::core::ics04_channel::channel::{ChannelEnd, Counterparty, State};
use crate::core::ics04_channel::error::ChannelError;
use crate::core::ics04_channel::msgs::chan_open_ack::MsgChannelOpenAck;
use crate::core::ics24_host::path::{ChannelEndPath, ClientConsensusStatePath};
use crate::core::ics24_host::Path;
use crate::core::{ContextError, ValidationContext};
use crate::prelude::*;

pub fn validate<Ctx>(ctx_a: &Ctx, msg: &MsgChannelOpenAck) -> Result<(), ContextError>
where
    Ctx: ValidationContext,
{
    let chan_end_path_on_a = ChannelEndPath::new(&msg.port_id_on_a, &msg.chan_id_on_a);
    let chan_end_on_a = ctx_a.channel_end(&chan_end_path_on_a)?;

    // Validate that the channel end is in a state where it can be ack.
    if !chan_end_on_a.state_matches(&State::Init) {
        return Err(ChannelError::InvalidChannelState {
            channel_id: msg.chan_id_on_a.clone(),
            state: chan_end_on_a.state,
        }
        .into());
    }

    // An OPEN IBC connection running on the local (host) chain should exist.

    if chan_end_on_a.connection_hops().len() != 1 {
        return Err(ChannelError::InvalidConnectionHopsLength {
            expected: 1,
            actual: chan_end_on_a.connection_hops().len(),
        }
        .into());
    }

    let conn_end_on_a = ctx_a.connection_end(&chan_end_on_a.connection_hops()[0])?;

    if !conn_end_on_a.state_matches(&ConnectionState::Open) {
        return Err(ChannelError::ConnectionNotOpen {
            connection_id: chan_end_on_a.connection_hops()[0].clone(),
        }
        .into());
    }

    // Verify proofs
    {
        let client_id_on_a = conn_end_on_a.client_id();
        let client_state_of_b_on_a = ctx_a.client_state(client_id_on_a)?;

        client_state_of_b_on_a.confirm_not_frozen()?;
        client_state_of_b_on_a.validate_proof_height(msg.proof_height_on_b)?;

        let client_cons_state_path_on_a =
            ClientConsensusStatePath::new(client_id_on_a, &msg.proof_height_on_b);
        let consensus_state_of_b_on_a = ctx_a.consensus_state(&client_cons_state_path_on_a)?;
        let prefix_on_b = conn_end_on_a.counterparty().prefix();
        let port_id_on_b = &chan_end_on_a.counterparty().port_id;
        let conn_id_on_b = conn_end_on_a.counterparty().connection_id().ok_or(
            ChannelError::UndefinedConnectionCounterparty {
                connection_id: chan_end_on_a.connection_hops()[0].clone(),
            },
        )?;

        let expected_chan_end_on_b = ChannelEnd::new(
            State::TryOpen,
            // Note: Both ends of a channel must have the same ordering, so it's
            // fine to use A's ordering here
            *chan_end_on_a.ordering(),
            Counterparty::new(msg.port_id_on_a.clone(), Some(msg.chan_id_on_a.clone())),
            vec![conn_id_on_b.clone()],
            msg.version_on_b.clone(),
        );
        let chan_end_path_on_b = ChannelEndPath::new(port_id_on_b, &msg.chan_id_on_b);

        // Verify the proof for the channel state against the expected channel end.
        // A counterparty channel id of None in not possible, and is checked by validate_basic in msg.
        client_state_of_b_on_a
            .verify_membership(
<<<<<<< HEAD
                msg.proof_height_on_b,
=======
>>>>>>> ab045366
                prefix_on_b,
                &msg.proof_chan_end_on_b,
                consensus_state_of_b_on_a.root(),
                Path::ChannelEnd(chan_end_path_on_b),
<<<<<<< HEAD
                expected_chan_end_on_b.try_into()?,
=======
                expected_chan_end_on_b.proto_encode_vec()?,
>>>>>>> ab045366
            )
            .map_err(ChannelError::VerifyChannelFailed)?;
    }

    Ok(())
}

#[cfg(test)]
mod tests {

    use crate::core::ics03_connection::msgs::test_util::get_dummy_raw_counterparty;
    use crate::core::ics04_channel::channel::Order;
    use crate::core::ics04_channel::handler::chan_open_ack::validate;
    use crate::core::ics24_host::identifier::ClientId;
    use crate::prelude::*;
    use crate::timestamp::ZERO_DURATION;
    use rstest::*;
    use test_log::test;

    use crate::core::ics03_connection::connection::ConnectionEnd;
    use crate::core::ics03_connection::connection::Counterparty as ConnectionCounterparty;
    use crate::core::ics03_connection::connection::State as ConnectionState;
    use crate::core::ics03_connection::version::get_compatible_versions;
    use crate::core::ics04_channel::channel::{ChannelEnd, Counterparty, State};
    use crate::core::ics04_channel::msgs::chan_open_ack::test_util::get_dummy_raw_msg_chan_open_ack;
    use crate::core::ics04_channel::msgs::chan_open_ack::MsgChannelOpenAck;
    use crate::core::ics24_host::identifier::ConnectionId;
    use crate::mock::client_state::client_type as mock_client_type;
    use crate::mock::context::MockContext;
    use crate::Height;

    pub struct Fixture {
        pub context: MockContext,
        pub msg: MsgChannelOpenAck,
        pub client_id_on_a: ClientId,
        pub conn_id_on_a: ConnectionId,
        pub conn_end_on_a: ConnectionEnd,
        pub chan_end_on_a: ChannelEnd,
        pub proof_height: u64,
    }

    #[fixture]
    fn fixture() -> Fixture {
        let proof_height = 10;
        let context = MockContext::default();

        let client_id_on_a = ClientId::new(mock_client_type(), 45).unwrap();
        let conn_id_on_a = ConnectionId::new(2);
        let conn_end_on_a = ConnectionEnd::new(
            ConnectionState::Open,
            client_id_on_a.clone(),
            ConnectionCounterparty::try_from(get_dummy_raw_counterparty(Some(0))).unwrap(),
            get_compatible_versions(),
            ZERO_DURATION,
        );

        let msg =
            MsgChannelOpenAck::try_from(get_dummy_raw_msg_chan_open_ack(proof_height)).unwrap();

        let chan_end_on_a = ChannelEnd::new(
            State::Init,
            Order::Unordered,
            Counterparty::new(msg.port_id_on_a.clone(), Some(msg.chan_id_on_b.clone())),
            vec![conn_id_on_a.clone()],
            msg.version_on_b.clone(),
        );

        Fixture {
            context,
            msg,
            client_id_on_a,
            conn_id_on_a,
            conn_end_on_a,
            chan_end_on_a,
            proof_height,
        }
    }

    #[rstest]
    fn chan_open_ack_fail_no_channel(fixture: Fixture) {
        let Fixture {
            context,
            msg,
            client_id_on_a,
            conn_id_on_a,
            conn_end_on_a,
            proof_height,
            ..
        } = fixture;
        let context = context
            .with_client(&client_id_on_a, Height::new(0, proof_height).unwrap())
            .with_connection(conn_id_on_a, conn_end_on_a);

        let res = validate(&context, &msg);

        assert!(
            res.is_err(),
            "Validation fails because no channel exists in the context"
        )
    }

    #[rstest]
    fn chan_open_ack_fail_channel_wrong_state(fixture: Fixture) {
        let Fixture {
            context,
            msg,
            client_id_on_a,
            conn_id_on_a,
            conn_end_on_a,
            proof_height,
            ..
        } = fixture;

        let wrong_chan_end = ChannelEnd::new(
            State::Open,
            Order::Unordered,
            Counterparty::new(msg.port_id_on_a.clone(), Some(msg.chan_id_on_b.clone())),
            vec![conn_id_on_a.clone()],
            msg.version_on_b.clone(),
        );
        let context = context
            .with_client(&client_id_on_a, Height::new(0, proof_height).unwrap())
            .with_connection(conn_id_on_a, conn_end_on_a)
            .with_channel(
                msg.port_id_on_a.clone(),
                msg.chan_id_on_a.clone(),
                wrong_chan_end,
            );

        let res = validate(&context, &msg);

        assert!(
            res.is_err(),
            "Validation fails because channel is in the wrong state"
        )
    }

    #[rstest]
    fn chan_open_ack_fail_no_connection(fixture: Fixture) {
        let Fixture {
            context,
            msg,
            client_id_on_a,
            chan_end_on_a,
            proof_height,
            ..
        } = fixture;

        let context = context
            .with_client(&client_id_on_a, Height::new(0, proof_height).unwrap())
            .with_channel(
                msg.port_id_on_a.clone(),
                msg.chan_id_on_a.clone(),
                chan_end_on_a,
            );

        let res = validate(&context, &msg);

        assert!(
            res.is_err(),
            "Validation fails because no connection exists in the context"
        )
    }

    #[rstest]
    fn chan_open_ack_happy_path(fixture: Fixture) {
        let Fixture {
            context,
            msg,
            client_id_on_a,
            conn_id_on_a,
            conn_end_on_a,
            chan_end_on_a,
            proof_height,
            ..
        } = fixture;

        let context = context
            .with_client(&client_id_on_a, Height::new(0, proof_height).unwrap())
            .with_connection(conn_id_on_a, conn_end_on_a)
            .with_channel(
                msg.port_id_on_a.clone(),
                msg.chan_id_on_a.clone(),
                chan_end_on_a,
            );

        let res = validate(&context, &msg);

        assert!(res.is_ok(), "Validation happy path")
    }
}<|MERGE_RESOLUTION|>--- conflicted
+++ resolved
@@ -77,19 +77,11 @@
         // A counterparty channel id of None in not possible, and is checked by validate_basic in msg.
         client_state_of_b_on_a
             .verify_membership(
-<<<<<<< HEAD
-                msg.proof_height_on_b,
-=======
->>>>>>> ab045366
                 prefix_on_b,
                 &msg.proof_chan_end_on_b,
                 consensus_state_of_b_on_a.root(),
                 Path::ChannelEnd(chan_end_path_on_b),
-<<<<<<< HEAD
-                expected_chan_end_on_b.try_into()?,
-=======
                 expected_chan_end_on_b.proto_encode_vec()?,
->>>>>>> ab045366
             )
             .map_err(ChannelError::VerifyChannelFailed)?;
     }
