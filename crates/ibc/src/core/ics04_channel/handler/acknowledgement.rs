use crate::core::ics03_connection::connection::State as ConnectionState;
use crate::core::ics04_channel::channel::State;
use crate::core::ics04_channel::channel::{Counterparty, Order};
use crate::core::ics04_channel::error::ChannelError;
use crate::core::ics04_channel::events::AcknowledgePacket;
use crate::core::ics04_channel::msgs::acknowledgement::MsgAcknowledgement;
use crate::core::ics04_channel::packet::{PacketResult, Sequence};
use crate::core::ics04_channel::{context::ChannelReader, error::PacketError};
use crate::core::ics24_host::identifier::{ChannelId, PortId};
use crate::events::IbcEvent;
use crate::handler::{HandlerOutput, HandlerResult};
use crate::prelude::*;

#[derive(Clone, Debug)]
pub struct AckPacketResult {
    pub port_id: PortId,
    pub channel_id: ChannelId,
    pub seq: Sequence,
    pub seq_number: Option<Sequence>,
}

<<<<<<< HEAD
pub(crate) fn process<Ctx: ChannelReader>(
    ctx: &Ctx,
=======
/// Per our convention, this message is processed on chain A.
pub fn process<Ctx: ChannelReader>(
    ctx_a: &Ctx,
>>>>>>> 9b4c1462
    msg: &MsgAcknowledgement,
) -> HandlerResult<PacketResult, PacketError> {
    let mut output = HandlerOutput::builder();

    let packet = &msg.packet;

    let chan_end_on_a = ctx_a
        .channel_end(&packet.port_on_a, &packet.chan_on_a)
        .map_err(PacketError::Channel)?;

    if !chan_end_on_a.state_matches(&State::Open) {
        return Err(PacketError::ChannelClosed {
            channel_id: packet.chan_on_a.clone(),
        });
    }

    let counterparty = Counterparty::new(packet.port_on_b.clone(), Some(packet.chan_on_b.clone()));

    if !chan_end_on_a.counterparty_matches(&counterparty) {
        return Err(PacketError::InvalidPacketCounterparty {
            port_id: packet.port_on_b.clone(),
            channel_id: packet.chan_on_b.clone(),
        });
    }

    let conn_id_on_a = &chan_end_on_a.connection_hops()[0];
    let conn_end_on_a = ctx_a
        .connection_end(conn_id_on_a)
        .map_err(PacketError::Channel)?;

    if !conn_end_on_a.state_matches(&ConnectionState::Open) {
        return Err(PacketError::ConnectionNotOpen {
            connection_id: chan_end_on_a.connection_hops()[0].clone(),
        });
    }

    // Verify packet commitment
    let packet_commitment =
        ctx_a.get_packet_commitment(&packet.port_on_a, &packet.chan_on_a, &packet.sequence)?;

    if packet_commitment
        != ctx_a.packet_commitment(
            &packet.data,
            &packet.timeout_height_on_b,
            &packet.timeout_timestamp_on_b,
        )
    {
        return Err(PacketError::IncorrectPacketCommitment {
            sequence: packet.sequence,
        });
    }

    // Verify proofs
    {
        let client_id_on_a = conn_end_on_a.client_id();
        let client_state_on_a = ctx_a
            .client_state(client_id_on_a)
            .map_err(PacketError::Channel)?;

        // The client must not be frozen.
        if client_state_on_a.is_frozen() {
            return Err(PacketError::FrozenClient {
                client_id: client_id_on_a.clone(),
            });
        }

        let consensus_state = ctx_a
            .client_consensus_state(client_id_on_a, &msg.proof_height_on_b)
            .map_err(PacketError::Channel)?;

        let ack_commitment = ctx_a.ack_commitment(&msg.acknowledgement);

        // Verify the proof for the packet against the chain store.
        client_state_on_a
            .verify_packet_acknowledgement(
                ctx_a,
                msg.proof_height_on_b,
                &conn_end_on_a,
                &msg.proof_acked_on_b,
                consensus_state.root(),
                &packet.port_on_b,
                &packet.chan_on_b,
                packet.sequence,
                ack_commitment,
            )
            .map_err(|e| ChannelError::PacketVerificationFailed {
                sequence: packet.sequence,
                client_error: e,
            })
            .map_err(PacketError::Channel)?;
    }

    let result = if chan_end_on_a.order_matches(&Order::Ordered) {
        let next_seq_ack = ctx_a.get_next_sequence_ack(&packet.port_on_a, &packet.chan_on_a)?;

        if packet.sequence != next_seq_ack {
            return Err(PacketError::InvalidPacketSequence {
                given_sequence: packet.sequence,
                next_sequence: next_seq_ack,
            });
        }

        PacketResult::Ack(AckPacketResult {
            port_id: packet.port_on_a.clone(),
            channel_id: packet.chan_on_a.clone(),
            seq: packet.sequence,
            seq_number: Some(next_seq_ack.increment()),
        })
    } else {
        PacketResult::Ack(AckPacketResult {
            port_id: packet.port_on_a.clone(),
            channel_id: packet.chan_on_a.clone(),
            seq: packet.sequence,
            seq_number: None,
        })
    };

    output.log("success: packet ack");

    output.emit(IbcEvent::AcknowledgePacket(AcknowledgePacket::new(
        packet.clone(),
        chan_end_on_a.ordering,
        conn_id_on_a.clone(),
    )));

    Ok(output.with_result(result))
}

#[cfg(test)]
mod tests {
    use test_log::test;

    use crate::core::ics02_client::height::Height;
    use crate::core::ics03_connection::connection::ConnectionEnd;
    use crate::core::ics03_connection::connection::Counterparty as ConnectionCounterparty;
    use crate::core::ics03_connection::connection::State as ConnectionState;
    use crate::core::ics03_connection::version::get_compatible_versions;
    use crate::core::ics04_channel::channel::{ChannelEnd, Counterparty, Order, State};
    use crate::core::ics04_channel::context::ChannelReader;
    use crate::core::ics04_channel::handler::acknowledgement::process;
    use crate::core::ics04_channel::msgs::acknowledgement::test_util::get_dummy_raw_msg_acknowledgement;
    use crate::core::ics04_channel::msgs::acknowledgement::MsgAcknowledgement;
    use crate::core::ics04_channel::Version;
    use crate::core::ics24_host::identifier::{ClientId, ConnectionId};
    use crate::events::IbcEvent;
    use crate::mock::context::MockContext;
    use crate::prelude::*;
    use crate::timestamp::ZERO_DURATION;

    #[test]
    fn ack_packet_processing() {
        struct Test {
            name: String,
            ctx: MockContext,
            msg: MsgAcknowledgement,
            want_pass: bool,
        }

        let context = MockContext::default();

        let client_height = Height::new(0, 2).unwrap();

        let msg = MsgAcknowledgement::try_from(get_dummy_raw_msg_acknowledgement(
            client_height.revision_height(),
        ))
        .unwrap();
        let packet = msg.packet.clone();

        let data = context.packet_commitment(
            &packet.data,
            &packet.timeout_height_on_b,
            &packet.timeout_timestamp_on_b,
        );

        let chan_end_on_a = ChannelEnd::new(
            State::Open,
            Order::default(),
            Counterparty::new(packet.port_on_b.clone(), Some(packet.chan_on_b.clone())),
            vec![ConnectionId::default()],
            Version::ics20(),
        );

        let conn_end_on_a = ConnectionEnd::new(
            ConnectionState::Open,
            ClientId::default(),
            ConnectionCounterparty::new(
                ClientId::default(),
                Some(ConnectionId::default()),
                Default::default(),
            ),
            get_compatible_versions(),
            ZERO_DURATION,
        );

        let tests: Vec<Test> = vec![
            Test {
                name: "Processing fails because no channel exists in the context".to_string(),
                ctx: context.clone(),
                msg: msg.clone(),
                want_pass: false,
            },
            Test {
                name: "Good parameters".to_string(),
                ctx: context
                    .with_client(&ClientId::default(), client_height)
                    .with_connection(ConnectionId::default(), conn_end_on_a)
                    .with_channel(
                        packet.port_on_a.clone(),
                        packet.chan_on_a.clone(),
                        chan_end_on_a,
                    )
                    .with_packet_commitment(
                        packet.port_on_a,
                        packet.chan_on_a,
                        packet.sequence,
                        data,
                    ) //with_ack_sequence required for ordered channels
                    .with_ack_sequence(packet.port_on_b, packet.chan_on_b, 1.into()),
                msg,
                want_pass: true,
            },
        ]
        .into_iter()
        .collect();

        for test in tests {
            let res = process(&test.ctx, &test.msg);
            // Additionally check the events and the output objects in the result.
            match res {
                Ok(proto_output) => {
                    assert!(
                        test.want_pass,
                        "ack_packet: test passed but was supposed to fail for test: {}, \nparams {:?} {:?}",
                        test.name,
                        test.msg.clone(),
                        test.ctx.clone()
                    );

                    assert!(!proto_output.events.is_empty()); // Some events must exist.

                    for e in proto_output.events.iter() {
                        assert!(matches!(e, &IbcEvent::AcknowledgePacket(_)));
                    }
                }
                Err(e) => {
                    assert!(
                        !test.want_pass,
                        "ack_packet: did not pass test: {}, \nparams {:?} {:?} error: {:?}",
                        test.name,
                        test.msg.clone(),
                        test.ctx.clone(),
                        e,
                    );
                }
            }
        }
    }
}<|MERGE_RESOLUTION|>--- conflicted
+++ resolved
@@ -19,14 +19,8 @@
     pub seq_number: Option<Sequence>,
 }
 
-<<<<<<< HEAD
 pub(crate) fn process<Ctx: ChannelReader>(
-    ctx: &Ctx,
-=======
-/// Per our convention, this message is processed on chain A.
-pub fn process<Ctx: ChannelReader>(
     ctx_a: &Ctx,
->>>>>>> 9b4c1462
     msg: &MsgAcknowledgement,
 ) -> HandlerResult<PacketResult, PacketError> {
     let mut output = HandlerOutput::builder();
