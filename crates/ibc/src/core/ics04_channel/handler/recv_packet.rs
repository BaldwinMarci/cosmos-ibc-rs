--- conflicted
+++ resolved
@@ -94,10 +94,6 @@
         // Verify the proof for the packet against the chain store.
         client_state_of_a_on_b
             .verify_membership(
-<<<<<<< HEAD
-                msg.proof_height_on_a,
-=======
->>>>>>> ab045366
                 conn_end_on_b.counterparty().prefix(),
                 &msg.proof_commitment_on_a,
                 consensus_state_of_a_on_b.root(),
