--- conflicted
+++ resolved
@@ -107,11 +107,7 @@
     use crate::core::ics04_channel::msgs::ChannelMsg;
     use crate::core::ics04_channel::Version;
     use crate::core::ics24_host::identifier::{ClientId, ConnectionId};
-<<<<<<< HEAD
-=======
-    use crate::events::IbcEvent;
     use crate::mock::client_state::client_type as mock_client_type;
->>>>>>> f8bc0335
     use crate::mock::context::MockContext;
     use crate::timestamp::ZERO_DURATION;
     use crate::Height;
