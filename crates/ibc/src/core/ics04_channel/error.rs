<<<<<<< HEAD
//! Defines the main channel, port and packet error types

=======
use super::channel::Counterparty;
>>>>>>> aeac915e
use super::packet::Sequence;
use super::timeout::TimeoutHeight;
use crate::core::ics02_client::error as client_error;
use crate::core::ics03_connection::error as connection_error;
use crate::core::ics04_channel::channel::State;
use crate::core::ics04_channel::Version;
use crate::core::ics24_host::identifier::{
    ChannelId, ClientId, ConnectionId, IdentifierError, PortId,
};
use crate::core::timestamp::Timestamp;
use crate::prelude::*;
use crate::Height;

use displaydoc::Display;

#[derive(Debug, Display)]
pub enum PortError {
    /// port `{port_id}` is unknown
    UnknownPort { port_id: PortId },
    /// implementation specific error
    ImplementationSpecific,
}

#[cfg(feature = "std")]
impl std::error::Error for PortError {}

#[derive(Debug, Display)]
pub enum ChannelError {
    /// port error: `{0}`
<<<<<<< HEAD
    Port(PortError),
    /// channel state unknown: `{state}`
    UnknownState { state: i32 },
    /// channel order type unknown: `{type_id}`
    UnknownOrderType { type_id: String },
=======
    Port(port_error::PortError),
    /// invalid channel end: `{channel_end}`
    InvalidChannelEnd { channel_end: String },
    /// invalid channel id: expected `{expected}`, actual `{actual}`
    InvalidChannelId { expected: String, actual: String },
    /// invalid channel state: expected `{expected}`, actual `{actual}`
    InvalidState { expected: String, actual: String },
    /// invalid channel order type: expected `{expected}`, actual `{actual}`
    InvalidOrderType { expected: String, actual: String },
>>>>>>> aeac915e
    /// invalid connection hops length: expected `{expected}`; actual `{actual}`
    InvalidConnectionHopsLength { expected: usize, actual: usize },
    /// invalid signer error: `{reason}`
    InvalidSigner { reason: String },
    /// invalid proof: missing height
    MissingHeight,
    /// packet data bytes must be valid UTF-8 (this restriction will be lifted in the future)
    NonUtf8PacketData,
    /// missing counterparty
    MissingCounterparty,
    /// version not supported: expected `{expected}`, actual `{actual}`
    VersionNotSupported { expected: Version, actual: Version },
    /// missing channel end
    MissingChannel,
    /// the channel end (`{port_id}`, `{channel_id}`) does not exist
    ChannelNotFound {
        port_id: PortId,
        channel_id: ChannelId,
    },
    /// Verification fails for the packet with the sequence number `{sequence}`, error: `{client_error}`
    PacketVerificationFailed {
        sequence: Sequence,
        client_error: client_error::ClientError,
    },
    /// Error verifying channel state error: `{0}`
    VerifyChannelFailed(client_error::ClientError),
    /// String `{value}` cannot be converted to packet sequence, error: `{error}`
    InvalidStringAsSequence {
        value: String,
        error: core::num::ParseIntError,
    },
    /// invalid channel counterparty: expected `{expected}`, actual `{actual}`
    InvalidCounterparty {
        expected: Counterparty,
        actual: Counterparty,
    },
    /// Processed time for the client `{client_id}` at height `{height}` not found
    ProcessedTimeNotFound { client_id: ClientId, height: Height },
    /// Processed height for the client `{client_id}` at height `{height}` not found
    ProcessedHeightNotFound { client_id: ClientId, height: Height },
    /// route not found
    RouteNotFound,
    /// application module error: `{description}`
    AppModule { description: String },
    /// other error: `{description}`
    Other { description: String },
    /// Undefined counterparty connection for `{connection_id}`
    UndefinedConnectionCounterparty { connection_id: ConnectionId },
    /// invalid proof: empty proof
    InvalidProof,
    /// identifier error: `{0}`
<<<<<<< HEAD
    Identifier(IdentifierError),
=======
    InvalidIdentifier(ValidationError),
>>>>>>> aeac915e
}

#[derive(Debug, Display)]
pub enum PacketError {
    /// connection error: `{0}`
    Connection(connection_error::ConnectionError),
    /// channel error: `{0}`
    Channel(ChannelError),
    /// Receiving chain block height `{chain_height}` >= packet timeout height `{timeout_height}`
    LowPacketHeight {
        chain_height: Height,
        timeout_height: TimeoutHeight,
    },
    /// Receiving chain block timestamp >= packet timeout timestamp
    LowPacketTimestamp,
    /// Invalid packet sequence `{given_sequence}` ≠ next send sequence `{next_sequence}`
    InvalidPacketSequence {
        given_sequence: Sequence,
        next_sequence: Sequence,
    },
    /// Channel `{channel_id}` should not be state `{state}`
    InvalidChannelState { channel_id: ChannelId, state: State },
    /// the associated connection `{connection_id}` is not OPEN
    ConnectionNotOpen { connection_id: ConnectionId },
    /// Receipt for the packet `{sequence}` not found
    PacketReceiptNotFound { sequence: Sequence },
    /// The stored commitment of the packet `{sequence}` is incorrect
    IncorrectPacketCommitment { sequence: Sequence },
    /// implementation specific error
    ImplementationSpecific,
    /// Undefined counterparty connection for `{connection_id}`
    UndefinedConnectionCounterparty { connection_id: ConnectionId },
    /// invalid proof: empty proof
    InvalidProof,
    /// Packet timeout height `{timeout_height}` > chain height `{chain_height} and timeout timestamp `{timeout_timestamp}` > chain timestamp `{chain_timestamp}`
    PacketTimeoutNotReached {
        timeout_height: TimeoutHeight,
        chain_height: Height,
        timeout_timestamp: Timestamp,
        chain_timestamp: Timestamp,
    },
    /// Packet acknowledgement exists for the packet with the sequence `{sequence}`
    AcknowledgementExists { sequence: Sequence },
    /// Acknowledgment cannot be empty
    InvalidAcknowledgement,
    /// Acknowledgment for the packet `{sequence}` not found
    PacketAcknowledgementNotFound { sequence: Sequence },
    /// invalid proof: missing height
    MissingHeight,
    /// there is no packet in this message
    MissingPacket,
    /// invalid signer error: `{reason}`
    InvalidSigner { reason: String },
    /// application module error: `{description}`
    AppModule { description: String },
    /// route not found
    RouteNotFound,
    /// packet sequence cannot be 0
    ZeroPacketSequence,
    /// packet data bytes cannot be empty
    ZeroPacketData,
    /// invalid timeout height for the packet
    InvalidTimeoutHeight,
    /// Invalid packet timeout timestamp value error: `{0}`
<<<<<<< HEAD
    InvalidPacketTimestamp(crate::core::timestamp::ParseTimestampError),
    /// identifier error: `{0}`
    Identifier(IdentifierError),
=======
    InvalidPacketTimestamp(crate::timestamp::ParseTimestampError),
    /// missing timeout
    MissingTimeout,
    /// invalid identifier error: `{0}`
    InvalidIdentifier(ValidationError),
>>>>>>> aeac915e
    /// Missing sequence number for sending packets on port `{port_id}` and channel `{channel_id}`
    MissingNextSendSeq {
        port_id: PortId,
        channel_id: ChannelId,
    },
    /// the channel end (`{port_id}`, `{channel_id}`) does not exist
    ChannelNotFound {
        port_id: PortId,
        channel_id: ChannelId,
    },
    /// Commitment for the packet `{sequence}` not found
    PacketCommitmentNotFound { sequence: Sequence },
    /// Missing sequence number for receiving packets on port `{port_id}` and channel `{channel_id}`
    MissingNextRecvSeq {
        port_id: PortId,
        channel_id: ChannelId,
    },
    /// Missing sequence number for ack packets on port `{port_id}` and channel `{channel_id}`
    MissingNextAckSeq {
        port_id: PortId,
        channel_id: ChannelId,
    },
    /// Cannot encode sequence `{sequence}`
    CannotEncodeSequence { sequence: Sequence },
}

impl From<ValidationError> for ChannelError {
    fn from(err: ValidationError) -> Self {
        Self::InvalidIdentifier(err)
    }
}

impl From<ValidationError> for PacketError {
    fn from(err: ValidationError) -> Self {
        Self::InvalidIdentifier(err)
    }
}

#[cfg(feature = "std")]
impl std::error::Error for PacketError {
    fn source(&self) -> Option<&(dyn std::error::Error + 'static)> {
        match &self {
            Self::Connection(e) => Some(e),
            Self::Channel(e) => Some(e),
            Self::InvalidIdentifier(e) => Some(e),
            _ => None,
        }
    }
}

#[cfg(feature = "std")]
impl std::error::Error for ChannelError {
    fn source(&self) -> Option<&(dyn std::error::Error + 'static)> {
        match &self {
            Self::Port(e) => Some(e),
            Self::InvalidIdentifier(e) => Some(e),
            Self::PacketVerificationFailed {
                client_error: e, ..
            } => Some(e),
            Self::InvalidStringAsSequence { error: e, .. } => Some(e),
            _ => None,
        }
    }
}<|MERGE_RESOLUTION|>--- conflicted
+++ resolved
@@ -1,9 +1,6 @@
-<<<<<<< HEAD
 //! Defines the main channel, port and packet error types
 
-=======
 use super::channel::Counterparty;
->>>>>>> aeac915e
 use super::packet::Sequence;
 use super::timeout::TimeoutHeight;
 use crate::core::ics02_client::error as client_error;
@@ -13,7 +10,7 @@
 use crate::core::ics24_host::identifier::{
     ChannelId, ClientId, ConnectionId, IdentifierError, PortId,
 };
-use crate::core::timestamp::Timestamp;
+use crate::core::timestamp::{ParseTimestampError, Timestamp};
 use crate::prelude::*;
 use crate::Height;
 
@@ -33,14 +30,7 @@
 #[derive(Debug, Display)]
 pub enum ChannelError {
     /// port error: `{0}`
-<<<<<<< HEAD
     Port(PortError),
-    /// channel state unknown: `{state}`
-    UnknownState { state: i32 },
-    /// channel order type unknown: `{type_id}`
-    UnknownOrderType { type_id: String },
-=======
-    Port(port_error::PortError),
     /// invalid channel end: `{channel_end}`
     InvalidChannelEnd { channel_end: String },
     /// invalid channel id: expected `{expected}`, actual `{actual}`
@@ -49,7 +39,6 @@
     InvalidState { expected: String, actual: String },
     /// invalid channel order type: expected `{expected}`, actual `{actual}`
     InvalidOrderType { expected: String, actual: String },
->>>>>>> aeac915e
     /// invalid connection hops length: expected `{expected}`; actual `{actual}`
     InvalidConnectionHopsLength { expected: usize, actual: usize },
     /// invalid signer error: `{reason}`
@@ -101,11 +90,7 @@
     /// invalid proof: empty proof
     InvalidProof,
     /// identifier error: `{0}`
-<<<<<<< HEAD
-    Identifier(IdentifierError),
-=======
-    InvalidIdentifier(ValidationError),
->>>>>>> aeac915e
+    InvalidIdentifier(IdentifierError),
 }
 
 #[derive(Debug, Display)]
@@ -170,17 +155,11 @@
     /// invalid timeout height for the packet
     InvalidTimeoutHeight,
     /// Invalid packet timeout timestamp value error: `{0}`
-<<<<<<< HEAD
-    InvalidPacketTimestamp(crate::core::timestamp::ParseTimestampError),
-    /// identifier error: `{0}`
-    Identifier(IdentifierError),
-=======
-    InvalidPacketTimestamp(crate::timestamp::ParseTimestampError),
+    InvalidPacketTimestamp(ParseTimestampError),
     /// missing timeout
     MissingTimeout,
     /// invalid identifier error: `{0}`
-    InvalidIdentifier(ValidationError),
->>>>>>> aeac915e
+    InvalidIdentifier(IdentifierError),
     /// Missing sequence number for sending packets on port `{port_id}` and channel `{channel_id}`
     MissingNextSendSeq {
         port_id: PortId,
@@ -207,14 +186,14 @@
     CannotEncodeSequence { sequence: Sequence },
 }
 
-impl From<ValidationError> for ChannelError {
-    fn from(err: ValidationError) -> Self {
+impl From<IdentifierError> for ChannelError {
+    fn from(err: IdentifierError) -> Self {
         Self::InvalidIdentifier(err)
     }
 }
 
-impl From<ValidationError> for PacketError {
-    fn from(err: ValidationError) -> Self {
+impl From<IdentifierError> for PacketError {
+    fn from(err: IdentifierError) -> Self {
         Self::InvalidIdentifier(err)
     }
 }
