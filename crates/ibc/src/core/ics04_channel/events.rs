//! Types for the IBC events emitted from Tendermint Websocket by the channels module.

<<<<<<< HEAD
use serde_derive::{Deserialize, Serialize};
use tendermint::abci;
=======
mod channel_attributes;
mod packet_attributes;

use tendermint::abci::tag::Tag;
use tendermint::abci::Event as AbciEvent;
>>>>>>> 25fdc80a

use crate::core::ics04_channel::error::Error;
use crate::core::ics04_channel::packet::Packet;
use crate::core::ics24_host::identifier::{ChannelId, ConnectionId, PortId};
use crate::events::IbcEventType;
use crate::prelude::*;

<<<<<<< HEAD
/// Channel event attribute keys
pub const CONNECTION_ID_ATTRIBUTE_KEY: &str = "connection_id";
pub const CHANNEL_ID_ATTRIBUTE_KEY: &str = "channel_id";
pub const PORT_ID_ATTRIBUTE_KEY: &str = "port_id";
pub const COUNTERPARTY_CHANNEL_ID_ATTRIBUTE_KEY: &str = "counterparty_channel_id";
pub const COUNTERPARTY_PORT_ID_ATTRIBUTE_KEY: &str = "counterparty_port_id";

/// Packet event attribute keys
pub const PKT_SEQ_ATTRIBUTE_KEY: &str = "packet_sequence";
pub const PKT_DATA_ATTRIBUTE_KEY: &str = "packet_data";
pub const PKT_SRC_PORT_ATTRIBUTE_KEY: &str = "packet_src_port";
pub const PKT_SRC_CHANNEL_ATTRIBUTE_KEY: &str = "packet_src_channel";
pub const PKT_DST_PORT_ATTRIBUTE_KEY: &str = "packet_dst_port";
pub const PKT_DST_CHANNEL_ATTRIBUTE_KEY: &str = "packet_dst_channel";
pub const PKT_TIMEOUT_HEIGHT_ATTRIBUTE_KEY: &str = "packet_timeout_height";
pub const PKT_TIMEOUT_TIMESTAMP_ATTRIBUTE_KEY: &str = "packet_timeout_timestamp";
pub const PKT_ACK_ATTRIBUTE_KEY: &str = "packet_ack";

#[derive(Clone, Debug, Default, PartialEq, Eq, PartialOrd, Ord, Hash, Deserialize, Serialize)]
pub struct Attributes {
    pub port_id: PortId,
    pub channel_id: Option<ChannelId>,
    pub connection_id: ConnectionId,
    pub counterparty_port_id: PortId,
    pub counterparty_channel_id: Option<ChannelId>,
}

impl Attributes {
    pub fn port_id(&self) -> &PortId {
        &self.port_id
    }
    pub fn channel_id(&self) -> Option<&ChannelId> {
        self.channel_id.as_ref()
    }
}

/// Convert attributes to Tendermint ABCI tags
///
/// # Note
/// The parsing of `Key`s and `Value`s never fails, because the
/// `FromStr` instance of `tendermint::abci::tag::{Key, Value}`
/// is infallible, even if it is not represented in the error type.
/// Once tendermint-rs improves the API of the `Key` and `Value` types,
/// we will be able to remove the `.parse().unwrap()` calls.
impl From<Attributes> for Vec<abci::EventAttribute> {
    fn from(a: Attributes) -> Self {
        let mut attributes = vec![];
        let port_id = (PORT_ID_ATTRIBUTE_KEY, a.port_id.as_str()).into();
        attributes.push(port_id);
        if let Some(channel_id) = a.channel_id {
            let channel_id = (CHANNEL_ID_ATTRIBUTE_KEY, channel_id.as_str()).into();
            attributes.push(channel_id);
        }
        let connection_id = (CONNECTION_ID_ATTRIBUTE_KEY, a.connection_id.as_str()).into();
        attributes.push(connection_id);
        let counterparty_port_id = (
            COUNTERPARTY_PORT_ID_ATTRIBUTE_KEY,
            a.counterparty_port_id.as_str(),
        )
            .into();
        attributes.push(counterparty_port_id);
        if let Some(channel_id) = a.counterparty_channel_id {
            let channel_id = (COUNTERPARTY_CHANNEL_ID_ATTRIBUTE_KEY, channel_id.as_str()).into();
            attributes.push(channel_id);
        }
        attributes
    }
}

/// Convert attributes to Tendermint ABCI tags
///
/// # Note
/// The parsing of `Key`s and `Value`s never fails, because the
/// `FromStr` instance of `tendermint::abci::tag::{Key, Value}`
/// is infallible, even if it is not represented in the error type.
/// Once tendermint-rs improves the API of the `Key` and `Value` types,
/// we will be able to remove the `.parse().unwrap()` calls.
impl TryFrom<Packet> for Vec<abci::EventAttribute> {
    type Error = Error;
    fn try_from(p: Packet) -> Result<Self, Self::Error> {
        let mut attributes = vec![];
        let src_port = (PKT_SRC_PORT_ATTRIBUTE_KEY, p.source_port.as_str()).into();
        attributes.push(src_port);
        let src_channel = (PKT_SRC_CHANNEL_ATTRIBUTE_KEY, p.source_channel.as_str()).into();
        attributes.push(src_channel);
        let dst_port = (PKT_DST_PORT_ATTRIBUTE_KEY, p.destination_port.as_str()).into();
        attributes.push(dst_port);
        let dst_channel = (
            PKT_DST_CHANNEL_ATTRIBUTE_KEY,
            p.destination_channel.as_str(),
        )
            .into();
        attributes.push(dst_channel);
        let sequence = (PKT_SEQ_ATTRIBUTE_KEY, p.sequence.to_string()).into();
        attributes.push(sequence);
        let timeout_height = (
            PKT_TIMEOUT_HEIGHT_ATTRIBUTE_KEY,
            p.timeout_height.to_attribute_value(),
        )
            .into();
        attributes.push(timeout_height);
        let timeout_timestamp = (
            PKT_TIMEOUT_TIMESTAMP_ATTRIBUTE_KEY,
            p.timeout_timestamp.nanoseconds().to_string(),
        )
            .into();
        attributes.push(timeout_timestamp);

        // Note: this attribute forces us to assume that Packet data is valid UTF-8, even
        // though the standard doesn't require it. It has been deprecated in ibc-go,
        // and we will deprecate it in v0.22.0. It will be removed in the future.
        let val = String::from_utf8(p.data).map_err(|_| Error::non_utf8_packet_data())?;
        let packet_data = (PKT_DATA_ATTRIBUTE_KEY, val).into();
        attributes.push(packet_data);
        let ack = (PKT_ACK_ATTRIBUTE_KEY, "").into();
        attributes.push(ack);
        Ok(attributes)
    }
}

pub trait EventType {
    fn event_type() -> IbcEventType;
}

#[derive(Clone, Debug, PartialEq, Eq, Serialize)]
=======
use self::channel_attributes::{
    ChannelIdAttribute, ConnectionIdAttribute, CounterpartyChannelIdAttribute,
    CounterpartyPortIdAttribute, PortIdAttribute, VersionAttribute,
    COUNTERPARTY_CHANNEL_ID_ATTRIBUTE_KEY,
};
use self::packet_attributes::{
    AcknowledgementAttribute, ChannelOrderingAttribute, DstChannelIdAttribute, DstPortIdAttribute,
    PacketConnectionIdAttribute, PacketDataAttribute, SequenceAttribute, SrcChannelIdAttribute,
    SrcPortIdAttribute, TimeoutHeightAttribute, TimeoutTimestampAttribute,
};

use super::channel::Order;
use super::msgs::acknowledgement::Acknowledgement;
use super::Version;

#[derive(Debug)]
>>>>>>> 25fdc80a
pub struct OpenInit {
    port_id: PortIdAttribute,
    channel_id: ChannelIdAttribute,
    counterparty_port_id: CounterpartyPortIdAttribute,
    connection_id: ConnectionIdAttribute,
    version: VersionAttribute,
}

impl OpenInit {
    pub fn new(
        port_id: PortId,
        channel_id: ChannelId,
        counterparty_port_id: PortId,
        connection_id: ConnectionId,
        version: Version,
    ) -> Self {
        Self {
            port_id: port_id.into(),
            channel_id: channel_id.into(),
            counterparty_port_id: counterparty_port_id.into(),
            connection_id: connection_id.into(),
            version: version.into(),
        }
    }
    pub fn port_id(&self) -> &PortId {
        &self.port_id.port_id
    }
    pub fn channel_id(&self) -> &ChannelId {
        &self.channel_id.channel_id
    }
    pub fn counterparty_port_id(&self) -> &PortId {
        &self.counterparty_port_id.counterparty_port_id
    }
    pub fn connection_id(&self) -> &ConnectionId {
        &self.connection_id.connection_id
    }
    pub fn version(&self) -> &Version {
        &self.version.version
    }
}

impl From<OpenInit> for AbciEvent {
    fn from(o: OpenInit) -> Self {
        AbciEvent {
            type_str: IbcEventType::OpenInitChannel.as_str().to_string(),
            attributes: vec![
                o.port_id.into(),
                o.channel_id.into(),
                o.counterparty_port_id.into(),
                Tag {
                    key: COUNTERPARTY_CHANNEL_ID_ATTRIBUTE_KEY.parse().unwrap(),
                    value: String::from("").parse().unwrap(),
                },
                o.connection_id.into(),
                o.version.into(),
            ],
        }
    }
}

#[derive(Debug)]
pub struct OpenTry {
    port_id: PortIdAttribute,
    channel_id: ChannelIdAttribute,
    counterparty_port_id: CounterpartyPortIdAttribute,
    counterparty_channel_id: CounterpartyChannelIdAttribute,
    connection_id: ConnectionIdAttribute,
    version: VersionAttribute,
}

impl OpenTry {
    pub fn new(
        port_id: PortId,
        channel_id: ChannelId,
        counterparty_port_id: PortId,
        counterparty_channel_id: ChannelId,
        connection_id: ConnectionId,
        version: Version,
    ) -> Self {
        Self {
            port_id: port_id.into(),
            channel_id: channel_id.into(),
            counterparty_port_id: counterparty_port_id.into(),
            counterparty_channel_id: counterparty_channel_id.into(),
            connection_id: connection_id.into(),
            version: version.into(),
        }
    }
    pub fn port_id(&self) -> &PortId {
        &self.port_id.port_id
    }
    pub fn channel_id(&self) -> &ChannelId {
        &self.channel_id.channel_id
    }
    pub fn counterparty_port_id(&self) -> &PortId {
        &self.counterparty_port_id.counterparty_port_id
    }
    pub fn counterparty_channel_id(&self) -> &ChannelId {
        &self.counterparty_channel_id.counterparty_channel_id
    }
    pub fn connection_id(&self) -> &ConnectionId {
        &self.connection_id.connection_id
    }
    pub fn version(&self) -> &Version {
        &self.version.version
    }
}

impl From<OpenTry> for AbciEvent {
    fn from(o: OpenTry) -> Self {
        AbciEvent {
            type_str: IbcEventType::OpenTryChannel.as_str().to_string(),
            attributes: vec![
                o.port_id.into(),
                o.channel_id.into(),
                o.counterparty_port_id.into(),
                o.counterparty_channel_id.into(),
                o.connection_id.into(),
                o.version.into(),
            ],
        }
    }
}

#[derive(Debug)]
pub struct OpenAck {
    port_id: PortIdAttribute,
    channel_id: ChannelIdAttribute,
    counterparty_port_id: CounterpartyPortIdAttribute,
    counterparty_channel_id: CounterpartyChannelIdAttribute,
    connection_id: ConnectionIdAttribute,
}

impl OpenAck {
    pub fn new(
        port_id: PortId,
        channel_id: ChannelId,
        counterparty_port_id: PortId,
        counterparty_channel_id: ChannelId,
        connection_id: ConnectionId,
    ) -> Self {
        Self {
            port_id: port_id.into(),
            channel_id: channel_id.into(),
            counterparty_port_id: counterparty_port_id.into(),
            counterparty_channel_id: counterparty_channel_id.into(),
            connection_id: connection_id.into(),
        }
    }
    pub fn port_id(&self) -> &PortId {
        &self.port_id.port_id
    }
    pub fn channel_id(&self) -> &ChannelId {
        &self.channel_id.channel_id
    }
    pub fn counterparty_port_id(&self) -> &PortId {
        &self.counterparty_port_id.counterparty_port_id
    }
    pub fn counterparty_channel_id(&self) -> &ChannelId {
        &self.counterparty_channel_id.counterparty_channel_id
    }
    pub fn connection_id(&self) -> &ConnectionId {
        &self.connection_id.connection_id
    }
}

impl From<OpenAck> for AbciEvent {
    fn from(o: OpenAck) -> Self {
        AbciEvent {
            type_str: IbcEventType::OpenAckChannel.as_str().to_string(),
            attributes: vec![
                o.port_id.into(),
                o.channel_id.into(),
                o.counterparty_port_id.into(),
                o.counterparty_channel_id.into(),
                o.connection_id.into(),
            ],
        }
    }
}

#[derive(Debug)]
pub struct OpenConfirm {
    port_id: PortIdAttribute,
    channel_id: ChannelIdAttribute,
    counterparty_port_id: CounterpartyPortIdAttribute,
    counterparty_channel_id: CounterpartyChannelIdAttribute,
    connection_id: ConnectionIdAttribute,
}

impl OpenConfirm {
    pub fn new(
        port_id: PortId,
        channel_id: ChannelId,
        counterparty_port_id: PortId,
        counterparty_channel_id: ChannelId,
        connection_id: ConnectionId,
    ) -> Self {
        Self {
            port_id: port_id.into(),
            channel_id: channel_id.into(),
            counterparty_port_id: counterparty_port_id.into(),
            counterparty_channel_id: counterparty_channel_id.into(),
            connection_id: connection_id.into(),
        }
    }
    pub fn port_id(&self) -> &PortId {
        &self.port_id.port_id
    }
    pub fn channel_id(&self) -> &ChannelId {
        &self.channel_id.channel_id
    }
    pub fn counterparty_port_id(&self) -> &PortId {
        &self.counterparty_port_id.counterparty_port_id
    }
    pub fn counterparty_channel_id(&self) -> &ChannelId {
        &self.counterparty_channel_id.counterparty_channel_id
    }
    pub fn connection_id(&self) -> &ConnectionId {
        &self.connection_id.connection_id
    }
}

impl From<OpenConfirm> for AbciEvent {
    fn from(o: OpenConfirm) -> Self {
        AbciEvent {
            type_str: IbcEventType::OpenConfirmChannel.as_str().to_string(),
            attributes: vec![
                o.port_id.into(),
                o.channel_id.into(),
                o.counterparty_port_id.into(),
                o.counterparty_channel_id.into(),
                o.connection_id.into(),
            ],
        }
    }
}

#[derive(Debug)]
pub struct CloseInit {
    port_id: PortIdAttribute,
    channel_id: ChannelIdAttribute,
    counterparty_port_id: CounterpartyPortIdAttribute,
    counterparty_channel_id: CounterpartyChannelIdAttribute,
    connection_id: ConnectionIdAttribute,
}

impl CloseInit {
    pub fn new(
        port_id: PortId,
        channel_id: ChannelId,
        counterparty_port_id: PortId,
        counterparty_channel_id: ChannelId,
        connection_id: ConnectionId,
    ) -> Self {
        Self {
            port_id: port_id.into(),
            channel_id: channel_id.into(),
            counterparty_port_id: counterparty_port_id.into(),
            counterparty_channel_id: counterparty_channel_id.into(),
            connection_id: connection_id.into(),
        }
    }
    pub fn port_id(&self) -> &PortId {
        &self.port_id.port_id
    }
    pub fn channel_id(&self) -> &ChannelId {
        &self.channel_id.channel_id
    }
    pub fn counterparty_port_id(&self) -> &PortId {
        &self.counterparty_port_id.counterparty_port_id
    }
    pub fn counterparty_channel_id(&self) -> &ChannelId {
        &self.counterparty_channel_id.counterparty_channel_id
    }
    pub fn connection_id(&self) -> &ConnectionId {
        &self.connection_id.connection_id
    }
}

impl From<CloseInit> for AbciEvent {
    fn from(o: CloseInit) -> Self {
        AbciEvent {
            type_str: IbcEventType::CloseInitChannel.as_str().to_string(),
            attributes: vec![
                o.port_id.into(),
                o.channel_id.into(),
                o.counterparty_port_id.into(),
                o.counterparty_channel_id.into(),
                o.connection_id.into(),
            ],
        }
    }
}

#[derive(Debug)]
pub struct CloseConfirm {
    port_id: PortIdAttribute,
    channel_id: ChannelIdAttribute,
    counterparty_port_id: CounterpartyPortIdAttribute,
    counterparty_channel_id: CounterpartyChannelIdAttribute,
    connection_id: ConnectionIdAttribute,
}

impl CloseConfirm {
    pub fn new(
        port_id: PortId,
        channel_id: ChannelId,
        counterparty_port_id: PortId,
        counterparty_channel_id: ChannelId,
        connection_id: ConnectionId,
    ) -> Self {
        Self {
            port_id: port_id.into(),
            channel_id: channel_id.into(),
            counterparty_port_id: counterparty_port_id.into(),
            counterparty_channel_id: counterparty_channel_id.into(),
            connection_id: connection_id.into(),
        }
    }
    pub fn port_id(&self) -> &PortId {
        &self.port_id.port_id
    }
    pub fn channel_id(&self) -> &ChannelId {
        &self.channel_id.channel_id
    }
    pub fn counterparty_port_id(&self) -> &PortId {
        &self.counterparty_port_id.counterparty_port_id
    }
    pub fn counterparty_channel_id(&self) -> &ChannelId {
        &self.counterparty_channel_id.counterparty_channel_id
    }
    pub fn connection_id(&self) -> &ConnectionId {
        &self.connection_id.connection_id
    }
}

<<<<<<< HEAD
macro_rules! impl_try_from_attribute_for_event {
    ($($event:ty),+) => {
        $(impl TryFrom<Attributes> for $event {
            type Error = EventError;

            fn try_from(attrs: Attributes) -> Result<Self, Self::Error> {
                Ok(Self {
                    port_id: attrs.port_id,
                    channel_id: attrs.channel_id,
                    connection_id: attrs.connection_id,
                    counterparty_port_id: attrs.counterparty_port_id,
                    counterparty_channel_id: attrs.counterparty_channel_id,
                })
            }
        })+
    };
}

impl_try_from_attribute_for_event!(OpenInit, OpenTry, OpenAck, OpenConfirm, CloseConfirm);

macro_rules! impl_from_ibc_to_abci_event {
    ($($event:ty),+) => {
        $(impl From<$event> for abci::Event {
            fn from(v: $event) -> Self {
                let kind = <$event>::event_type().as_str().to_owned();
                Self {
                    kind,
                    attributes: Attributes::from(v).into(),
                }
            }
        })+
    };
}

impl_from_ibc_to_abci_event!(
    OpenInit,
    OpenTry,
    OpenAck,
    OpenConfirm,
    CloseInit,
    CloseConfirm
);

#[derive(Clone, Debug, PartialEq, Eq, Serialize)]
pub struct SendPacket {
    pub packet: Packet,
=======
impl From<CloseConfirm> for AbciEvent {
    fn from(o: CloseConfirm) -> Self {
        AbciEvent {
            type_str: IbcEventType::CloseConfirmChannel.as_str().to_string(),
            attributes: vec![
                o.port_id.into(),
                o.channel_id.into(),
                o.counterparty_port_id.into(),
                o.counterparty_channel_id.into(),
                o.connection_id.into(),
            ],
        }
    }
>>>>>>> 25fdc80a
}

/// A `ChannelClosed` event is emitted when a channel is closed as a result of a packet timing out. Note that
/// since optimistic packet sends (i.e. send a packet before channel handshake is complete) are supported,
/// we might not have a counterparty channel id value yet. This would happen if a packet is sent right
/// after a `ChannelOpenInit` message.
#[derive(Debug)]
pub struct ChannelClosed {
    port_id: PortIdAttribute,
    channel_id: ChannelIdAttribute,
    counterparty_port_id: CounterpartyPortIdAttribute,
    maybe_counterparty_channel_id: Option<CounterpartyChannelIdAttribute>,
    connection_id: ConnectionIdAttribute,
    channel_ordering: ChannelOrderingAttribute,
}

impl ChannelClosed {
    pub fn new(
        port_id: PortId,
        channel_id: ChannelId,
        counterparty_port_id: PortId,
        maybe_counterparty_channel_id: Option<ChannelId>,
        connection_id: ConnectionId,
        channel_ordering: Order,
    ) -> Self {
        Self {
            port_id: port_id.into(),
            channel_id: channel_id.into(),
            counterparty_port_id: counterparty_port_id.into(),
            maybe_counterparty_channel_id: maybe_counterparty_channel_id.map(|c| c.into()),
            connection_id: connection_id.into(),
            channel_ordering: channel_ordering.into(),
        }
    }
    pub fn port_id(&self) -> &PortId {
        &self.port_id.port_id
    }
    pub fn channel_id(&self) -> &ChannelId {
        &self.channel_id.channel_id
    }
    pub fn counterparty_port_id(&self) -> &PortId {
        &self.counterparty_port_id.counterparty_port_id
    }
    pub fn counterparty_channel_id(&self) -> Option<&ChannelId> {
        self.maybe_counterparty_channel_id
            .as_ref()
            .map(|c| c.as_ref())
    }
    pub fn connection_id(&self) -> &ConnectionId {
        &self.connection_id.connection_id
    }
    pub fn channel_ordering(&self) -> &Order {
        &self.channel_ordering.order
    }
}

impl From<ChannelClosed> for AbciEvent {
    fn from(ev: ChannelClosed) -> Self {
        AbciEvent {
            type_str: IbcEventType::ChannelClosed.as_str().to_string(),
            attributes: vec![
                ev.port_id.into(),
                ev.channel_id.into(),
                ev.counterparty_port_id.into(),
                ev.maybe_counterparty_channel_id.map_or(
                    Tag {
                        key: COUNTERPARTY_CHANNEL_ID_ATTRIBUTE_KEY.parse().unwrap(),
                        value: "".parse().unwrap(),
                    },
                    |c| c.into(),
                ),
                ev.connection_id.into(),
                ev.channel_ordering.into(),
            ],
        }
    }
}

#[derive(Debug)]
pub struct SendPacket {
    packet_data: PacketDataAttribute,
    timeout_height: TimeoutHeightAttribute,
    timeout_timestamp: TimeoutTimestampAttribute,
    sequence: SequenceAttribute,
    src_port_id: SrcPortIdAttribute,
    src_channel_id: SrcChannelIdAttribute,
    dst_port_id: DstPortIdAttribute,
    dst_channel_id: DstChannelIdAttribute,
    channel_ordering: ChannelOrderingAttribute,
    src_connection_id: PacketConnectionIdAttribute,
}

impl SendPacket {
    pub fn new(packet: Packet, channel_ordering: Order, src_connection_id: ConnectionId) -> Self {
        Self {
            packet_data: packet.data.into(),
            timeout_height: packet.timeout_height.into(),
            timeout_timestamp: packet.timeout_timestamp.into(),
            sequence: packet.sequence.into(),
            src_port_id: packet.source_port.into(),
            src_channel_id: packet.source_channel.into(),
            dst_port_id: packet.destination_port.into(),
            dst_channel_id: packet.destination_channel.into(),
            channel_ordering: channel_ordering.into(),
            src_connection_id: src_connection_id.into(),
        }
    }
}

impl TryFrom<SendPacket> for abci::Event {
    type Error = Error;

    fn try_from(v: SendPacket) -> Result<Self, Self::Error> {
<<<<<<< HEAD
        Ok(Self {
            kind: IbcEventType::SendPacket.as_str().to_owned(),
            attributes: v.packet.try_into()?,
=======
        let mut attributes = Vec::with_capacity(11);
        attributes.append(&mut v.packet_data.try_into()?);
        attributes.push(v.timeout_height.into());
        attributes.push(v.timeout_timestamp.into());
        attributes.push(v.sequence.into());
        attributes.push(v.src_port_id.into());
        attributes.push(v.src_channel_id.into());
        attributes.push(v.dst_port_id.into());
        attributes.push(v.dst_channel_id.into());
        attributes.push(v.channel_ordering.into());
        attributes.push(v.src_connection_id.into());

        Ok(AbciEvent {
            type_str: IbcEventType::SendPacket.as_str().to_string(),
            attributes,
>>>>>>> 25fdc80a
        })
    }
}

#[derive(Debug)]
pub struct ReceivePacket {
    packet_data: PacketDataAttribute,
    timeout_height: TimeoutHeightAttribute,
    timeout_timestamp: TimeoutTimestampAttribute,
    sequence: SequenceAttribute,
    src_port_id: SrcPortIdAttribute,
    src_channel_id: SrcChannelIdAttribute,
    dst_port_id: DstPortIdAttribute,
    dst_channel_id: DstChannelIdAttribute,
    channel_ordering: ChannelOrderingAttribute,
    dst_connection_id: PacketConnectionIdAttribute,
}

impl ReceivePacket {
    pub fn new(packet: Packet, channel_ordering: Order, dst_connection_id: ConnectionId) -> Self {
        Self {
            packet_data: packet.data.into(),
            timeout_height: packet.timeout_height.into(),
            timeout_timestamp: packet.timeout_timestamp.into(),
            sequence: packet.sequence.into(),
            src_port_id: packet.source_port.into(),
            src_channel_id: packet.source_channel.into(),
            dst_port_id: packet.destination_port.into(),
            dst_channel_id: packet.destination_channel.into(),
            channel_ordering: channel_ordering.into(),
            dst_connection_id: dst_connection_id.into(),
        }
    }
}

impl TryFrom<ReceivePacket> for abci::Event {
    type Error = Error;

    fn try_from(v: ReceivePacket) -> Result<Self, Self::Error> {
<<<<<<< HEAD
        Ok(Self {
            kind: IbcEventType::ReceivePacket.as_str().to_owned(),
            attributes: v.packet.try_into()?,
=======
        let mut attributes = Vec::with_capacity(11);
        attributes.append(&mut v.packet_data.try_into()?);
        attributes.push(v.timeout_height.into());
        attributes.push(v.timeout_timestamp.into());
        attributes.push(v.sequence.into());
        attributes.push(v.src_port_id.into());
        attributes.push(v.src_channel_id.into());
        attributes.push(v.dst_port_id.into());
        attributes.push(v.dst_channel_id.into());
        attributes.push(v.channel_ordering.into());
        attributes.push(v.dst_connection_id.into());

        Ok(AbciEvent {
            type_str: IbcEventType::ReceivePacket.as_str().to_string(),
            attributes,
>>>>>>> 25fdc80a
        })
    }
}

#[derive(Debug)]
pub struct WriteAcknowledgement {
    packet_data: PacketDataAttribute,
    timeout_height: TimeoutHeightAttribute,
    timeout_timestamp: TimeoutTimestampAttribute,
    sequence: SequenceAttribute,
    src_port_id: SrcPortIdAttribute,
    src_channel_id: SrcChannelIdAttribute,
    dst_port_id: DstPortIdAttribute,
    dst_channel_id: DstChannelIdAttribute,
    acknowledgement: AcknowledgementAttribute,
    dst_connection_id: PacketConnectionIdAttribute,
}

impl WriteAcknowledgement {
    pub fn new(
        packet: Packet,
        acknowledgement: Acknowledgement,
        dst_connection_id: ConnectionId,
    ) -> Self {
        Self {
            packet_data: packet.data.into(),
            timeout_height: packet.timeout_height.into(),
            timeout_timestamp: packet.timeout_timestamp.into(),
            sequence: packet.sequence.into(),
            src_port_id: packet.source_port.into(),
            src_channel_id: packet.source_channel.into(),
            dst_port_id: packet.destination_port.into(),
            dst_channel_id: packet.destination_channel.into(),
            acknowledgement: acknowledgement.into(),
            dst_connection_id: dst_connection_id.into(),
        }
    }
}

impl TryFrom<WriteAcknowledgement> for abci::Event {
    type Error = Error;

    fn try_from(v: WriteAcknowledgement) -> Result<Self, Self::Error> {
<<<<<<< HEAD
        let mut attributes: Vec<abci::EventAttribute> = v.packet.try_into()?;
        let val =
            String::from_utf8(v.ack).expect("hex-encoded string should always be valid UTF-8");
        // No actual conversion from string to `Tag::Key` or `Tag::Value`
        let ack = (PKT_ACK_ATTRIBUTE_KEY, val).into();
        attributes.push(ack);
        Ok(Self {
            kind: IbcEventType::WriteAck.as_str().to_owned(),
=======
        let mut attributes = Vec::with_capacity(11);
        attributes.append(&mut v.packet_data.try_into()?);
        attributes.push(v.timeout_height.into());
        attributes.push(v.timeout_timestamp.into());
        attributes.push(v.sequence.into());
        attributes.push(v.src_port_id.into());
        attributes.push(v.src_channel_id.into());
        attributes.push(v.dst_port_id.into());
        attributes.push(v.dst_channel_id.into());
        attributes.append(&mut v.acknowledgement.try_into()?);
        attributes.push(v.dst_connection_id.into());

        Ok(AbciEvent {
            type_str: IbcEventType::WriteAck.as_str().to_string(),
>>>>>>> 25fdc80a
            attributes,
        })
    }
}

#[derive(Debug)]
pub struct AcknowledgePacket {
    timeout_height: TimeoutHeightAttribute,
    timeout_timestamp: TimeoutTimestampAttribute,
    sequence: SequenceAttribute,
    src_port_id: SrcPortIdAttribute,
    src_channel_id: SrcChannelIdAttribute,
    dst_port_id: DstPortIdAttribute,
    dst_channel_id: DstChannelIdAttribute,
    channel_ordering: ChannelOrderingAttribute,
    src_connection_id: PacketConnectionIdAttribute,
}

impl AcknowledgePacket {
    pub fn new(packet: Packet, channel_ordering: Order, src_connection_id: ConnectionId) -> Self {
        Self {
            timeout_height: packet.timeout_height.into(),
            timeout_timestamp: packet.timeout_timestamp.into(),
            sequence: packet.sequence.into(),
            src_port_id: packet.source_port.into(),
            src_channel_id: packet.source_channel.into(),
            dst_port_id: packet.destination_port.into(),
            dst_channel_id: packet.destination_channel.into(),
            channel_ordering: channel_ordering.into(),
            src_connection_id: src_connection_id.into(),
        }
    }
}

impl TryFrom<AcknowledgePacket> for abci::Event {
    type Error = Error;

    fn try_from(v: AcknowledgePacket) -> Result<Self, Self::Error> {
<<<<<<< HEAD
        Ok(Self {
            kind: IbcEventType::AckPacket.as_str().to_owned(),
            attributes: v.packet.try_into()?,
=======
        Ok(AbciEvent {
            type_str: IbcEventType::AckPacket.as_str().to_string(),
            attributes: vec![
                v.timeout_height.into(),
                v.timeout_timestamp.into(),
                v.sequence.into(),
                v.src_port_id.into(),
                v.src_channel_id.into(),
                v.dst_port_id.into(),
                v.dst_channel_id.into(),
                v.channel_ordering.into(),
                v.src_connection_id.into(),
            ],
>>>>>>> 25fdc80a
        })
    }
}

#[derive(Debug)]
pub struct TimeoutPacket {
    timeout_height: TimeoutHeightAttribute,
    timeout_timestamp: TimeoutTimestampAttribute,
    sequence: SequenceAttribute,
    src_port_id: SrcPortIdAttribute,
    src_channel_id: SrcChannelIdAttribute,
    dst_port_id: DstPortIdAttribute,
    dst_channel_id: DstChannelIdAttribute,
    channel_ordering: ChannelOrderingAttribute,
}

impl TimeoutPacket {
    pub fn new(packet: Packet, channel_ordering: Order) -> Self {
        Self {
            timeout_height: packet.timeout_height.into(),
            timeout_timestamp: packet.timeout_timestamp.into(),
            sequence: packet.sequence.into(),
            src_port_id: packet.source_port.into(),
            src_channel_id: packet.source_channel.into(),
            dst_port_id: packet.destination_port.into(),
            dst_channel_id: packet.destination_channel.into(),
            channel_ordering: channel_ordering.into(),
        }
    }
}

impl TryFrom<TimeoutPacket> for abci::Event {
    type Error = Error;

    fn try_from(v: TimeoutPacket) -> Result<Self, Self::Error> {
<<<<<<< HEAD
        Ok(Self {
            kind: IbcEventType::Timeout.as_str().to_owned(),
            attributes: v.packet.try_into()?,
        })
    }
}

#[derive(Clone, Debug, PartialEq, Eq, Serialize)]
pub struct TimeoutOnClosePacket {
    pub packet: Packet,
}

impl TimeoutOnClosePacket {
    pub fn src_port_id(&self) -> &PortId {
        &self.packet.source_port
    }
    pub fn src_channel_id(&self) -> &ChannelId {
        &self.packet.source_channel
    }
    pub fn dst_port_id(&self) -> &PortId {
        &self.packet.destination_port
    }
    pub fn dst_channel_id(&self) -> &ChannelId {
        &self.packet.destination_channel
    }
}

impl From<TimeoutOnClosePacket> for IbcEvent {
    fn from(v: TimeoutOnClosePacket) -> Self {
        IbcEvent::TimeoutOnClosePacket(v)
    }
}

impl TryFrom<TimeoutOnClosePacket> for abci::Event {
    type Error = Error;

    fn try_from(v: TimeoutOnClosePacket) -> Result<Self, Self::Error> {
        Ok(Self {
            kind: IbcEventType::TimeoutOnClose.as_str().to_owned(),
            attributes: v.packet.try_into()?,
=======
        Ok(AbciEvent {
            type_str: IbcEventType::Timeout.as_str().to_string(),
            attributes: vec![
                v.timeout_height.into(),
                v.timeout_timestamp.into(),
                v.sequence.into(),
                v.src_port_id.into(),
                v.src_channel_id.into(),
                v.dst_port_id.into(),
                v.dst_channel_id.into(),
                v.channel_ordering.into(),
            ],
>>>>>>> 25fdc80a
        })
    }
}<|MERGE_RESOLUTION|>--- conflicted
+++ resolved
@@ -1,15 +1,9 @@
 //! Types for the IBC events emitted from Tendermint Websocket by the channels module.
 
-<<<<<<< HEAD
-use serde_derive::{Deserialize, Serialize};
-use tendermint::abci;
-=======
 mod channel_attributes;
 mod packet_attributes;
 
-use tendermint::abci::tag::Tag;
-use tendermint::abci::Event as AbciEvent;
->>>>>>> 25fdc80a
+use tendermint::abci;
 
 use crate::core::ics04_channel::error::Error;
 use crate::core::ics04_channel::packet::Packet;
@@ -17,133 +11,6 @@
 use crate::events::IbcEventType;
 use crate::prelude::*;
 
-<<<<<<< HEAD
-/// Channel event attribute keys
-pub const CONNECTION_ID_ATTRIBUTE_KEY: &str = "connection_id";
-pub const CHANNEL_ID_ATTRIBUTE_KEY: &str = "channel_id";
-pub const PORT_ID_ATTRIBUTE_KEY: &str = "port_id";
-pub const COUNTERPARTY_CHANNEL_ID_ATTRIBUTE_KEY: &str = "counterparty_channel_id";
-pub const COUNTERPARTY_PORT_ID_ATTRIBUTE_KEY: &str = "counterparty_port_id";
-
-/// Packet event attribute keys
-pub const PKT_SEQ_ATTRIBUTE_KEY: &str = "packet_sequence";
-pub const PKT_DATA_ATTRIBUTE_KEY: &str = "packet_data";
-pub const PKT_SRC_PORT_ATTRIBUTE_KEY: &str = "packet_src_port";
-pub const PKT_SRC_CHANNEL_ATTRIBUTE_KEY: &str = "packet_src_channel";
-pub const PKT_DST_PORT_ATTRIBUTE_KEY: &str = "packet_dst_port";
-pub const PKT_DST_CHANNEL_ATTRIBUTE_KEY: &str = "packet_dst_channel";
-pub const PKT_TIMEOUT_HEIGHT_ATTRIBUTE_KEY: &str = "packet_timeout_height";
-pub const PKT_TIMEOUT_TIMESTAMP_ATTRIBUTE_KEY: &str = "packet_timeout_timestamp";
-pub const PKT_ACK_ATTRIBUTE_KEY: &str = "packet_ack";
-
-#[derive(Clone, Debug, Default, PartialEq, Eq, PartialOrd, Ord, Hash, Deserialize, Serialize)]
-pub struct Attributes {
-    pub port_id: PortId,
-    pub channel_id: Option<ChannelId>,
-    pub connection_id: ConnectionId,
-    pub counterparty_port_id: PortId,
-    pub counterparty_channel_id: Option<ChannelId>,
-}
-
-impl Attributes {
-    pub fn port_id(&self) -> &PortId {
-        &self.port_id
-    }
-    pub fn channel_id(&self) -> Option<&ChannelId> {
-        self.channel_id.as_ref()
-    }
-}
-
-/// Convert attributes to Tendermint ABCI tags
-///
-/// # Note
-/// The parsing of `Key`s and `Value`s never fails, because the
-/// `FromStr` instance of `tendermint::abci::tag::{Key, Value}`
-/// is infallible, even if it is not represented in the error type.
-/// Once tendermint-rs improves the API of the `Key` and `Value` types,
-/// we will be able to remove the `.parse().unwrap()` calls.
-impl From<Attributes> for Vec<abci::EventAttribute> {
-    fn from(a: Attributes) -> Self {
-        let mut attributes = vec![];
-        let port_id = (PORT_ID_ATTRIBUTE_KEY, a.port_id.as_str()).into();
-        attributes.push(port_id);
-        if let Some(channel_id) = a.channel_id {
-            let channel_id = (CHANNEL_ID_ATTRIBUTE_KEY, channel_id.as_str()).into();
-            attributes.push(channel_id);
-        }
-        let connection_id = (CONNECTION_ID_ATTRIBUTE_KEY, a.connection_id.as_str()).into();
-        attributes.push(connection_id);
-        let counterparty_port_id = (
-            COUNTERPARTY_PORT_ID_ATTRIBUTE_KEY,
-            a.counterparty_port_id.as_str(),
-        )
-            .into();
-        attributes.push(counterparty_port_id);
-        if let Some(channel_id) = a.counterparty_channel_id {
-            let channel_id = (COUNTERPARTY_CHANNEL_ID_ATTRIBUTE_KEY, channel_id.as_str()).into();
-            attributes.push(channel_id);
-        }
-        attributes
-    }
-}
-
-/// Convert attributes to Tendermint ABCI tags
-///
-/// # Note
-/// The parsing of `Key`s and `Value`s never fails, because the
-/// `FromStr` instance of `tendermint::abci::tag::{Key, Value}`
-/// is infallible, even if it is not represented in the error type.
-/// Once tendermint-rs improves the API of the `Key` and `Value` types,
-/// we will be able to remove the `.parse().unwrap()` calls.
-impl TryFrom<Packet> for Vec<abci::EventAttribute> {
-    type Error = Error;
-    fn try_from(p: Packet) -> Result<Self, Self::Error> {
-        let mut attributes = vec![];
-        let src_port = (PKT_SRC_PORT_ATTRIBUTE_KEY, p.source_port.as_str()).into();
-        attributes.push(src_port);
-        let src_channel = (PKT_SRC_CHANNEL_ATTRIBUTE_KEY, p.source_channel.as_str()).into();
-        attributes.push(src_channel);
-        let dst_port = (PKT_DST_PORT_ATTRIBUTE_KEY, p.destination_port.as_str()).into();
-        attributes.push(dst_port);
-        let dst_channel = (
-            PKT_DST_CHANNEL_ATTRIBUTE_KEY,
-            p.destination_channel.as_str(),
-        )
-            .into();
-        attributes.push(dst_channel);
-        let sequence = (PKT_SEQ_ATTRIBUTE_KEY, p.sequence.to_string()).into();
-        attributes.push(sequence);
-        let timeout_height = (
-            PKT_TIMEOUT_HEIGHT_ATTRIBUTE_KEY,
-            p.timeout_height.to_attribute_value(),
-        )
-            .into();
-        attributes.push(timeout_height);
-        let timeout_timestamp = (
-            PKT_TIMEOUT_TIMESTAMP_ATTRIBUTE_KEY,
-            p.timeout_timestamp.nanoseconds().to_string(),
-        )
-            .into();
-        attributes.push(timeout_timestamp);
-
-        // Note: this attribute forces us to assume that Packet data is valid UTF-8, even
-        // though the standard doesn't require it. It has been deprecated in ibc-go,
-        // and we will deprecate it in v0.22.0. It will be removed in the future.
-        let val = String::from_utf8(p.data).map_err(|_| Error::non_utf8_packet_data())?;
-        let packet_data = (PKT_DATA_ATTRIBUTE_KEY, val).into();
-        attributes.push(packet_data);
-        let ack = (PKT_ACK_ATTRIBUTE_KEY, "").into();
-        attributes.push(ack);
-        Ok(attributes)
-    }
-}
-
-pub trait EventType {
-    fn event_type() -> IbcEventType;
-}
-
-#[derive(Clone, Debug, PartialEq, Eq, Serialize)]
-=======
 use self::channel_attributes::{
     ChannelIdAttribute, ConnectionIdAttribute, CounterpartyChannelIdAttribute,
     CounterpartyPortIdAttribute, PortIdAttribute, VersionAttribute,
@@ -160,7 +27,6 @@
 use super::Version;
 
 #[derive(Debug)]
->>>>>>> 25fdc80a
 pub struct OpenInit {
     port_id: PortIdAttribute,
     channel_id: ChannelIdAttribute,
@@ -498,54 +364,6 @@
     }
 }
 
-<<<<<<< HEAD
-macro_rules! impl_try_from_attribute_for_event {
-    ($($event:ty),+) => {
-        $(impl TryFrom<Attributes> for $event {
-            type Error = EventError;
-
-            fn try_from(attrs: Attributes) -> Result<Self, Self::Error> {
-                Ok(Self {
-                    port_id: attrs.port_id,
-                    channel_id: attrs.channel_id,
-                    connection_id: attrs.connection_id,
-                    counterparty_port_id: attrs.counterparty_port_id,
-                    counterparty_channel_id: attrs.counterparty_channel_id,
-                })
-            }
-        })+
-    };
-}
-
-impl_try_from_attribute_for_event!(OpenInit, OpenTry, OpenAck, OpenConfirm, CloseConfirm);
-
-macro_rules! impl_from_ibc_to_abci_event {
-    ($($event:ty),+) => {
-        $(impl From<$event> for abci::Event {
-            fn from(v: $event) -> Self {
-                let kind = <$event>::event_type().as_str().to_owned();
-                Self {
-                    kind,
-                    attributes: Attributes::from(v).into(),
-                }
-            }
-        })+
-    };
-}
-
-impl_from_ibc_to_abci_event!(
-    OpenInit,
-    OpenTry,
-    OpenAck,
-    OpenConfirm,
-    CloseInit,
-    CloseConfirm
-);
-
-#[derive(Clone, Debug, PartialEq, Eq, Serialize)]
-pub struct SendPacket {
-    pub packet: Packet,
-=======
 impl From<CloseConfirm> for AbciEvent {
     fn from(o: CloseConfirm) -> Self {
         AbciEvent {
@@ -559,7 +377,6 @@
             ],
         }
     }
->>>>>>> 25fdc80a
 }
 
 /// A `ChannelClosed` event is emitted when a channel is closed as a result of a packet timing out. Note that
@@ -673,11 +490,6 @@
     type Error = Error;
 
     fn try_from(v: SendPacket) -> Result<Self, Self::Error> {
-<<<<<<< HEAD
-        Ok(Self {
-            kind: IbcEventType::SendPacket.as_str().to_owned(),
-            attributes: v.packet.try_into()?,
-=======
         let mut attributes = Vec::with_capacity(11);
         attributes.append(&mut v.packet_data.try_into()?);
         attributes.push(v.timeout_height.into());
@@ -690,10 +502,9 @@
         attributes.push(v.channel_ordering.into());
         attributes.push(v.src_connection_id.into());
 
-        Ok(AbciEvent {
-            type_str: IbcEventType::SendPacket.as_str().to_string(),
+        Ok(abci::Event {
+            kind: IbcEventType::SendPacket.as_str().to_owned(),
             attributes,
->>>>>>> 25fdc80a
         })
     }
 }
@@ -733,11 +544,6 @@
     type Error = Error;
 
     fn try_from(v: ReceivePacket) -> Result<Self, Self::Error> {
-<<<<<<< HEAD
-        Ok(Self {
-            kind: IbcEventType::ReceivePacket.as_str().to_owned(),
-            attributes: v.packet.try_into()?,
-=======
         let mut attributes = Vec::with_capacity(11);
         attributes.append(&mut v.packet_data.try_into()?);
         attributes.push(v.timeout_height.into());
@@ -750,10 +556,9 @@
         attributes.push(v.channel_ordering.into());
         attributes.push(v.dst_connection_id.into());
 
-        Ok(AbciEvent {
-            type_str: IbcEventType::ReceivePacket.as_str().to_string(),
+        Ok(abci::Event {
+            type_str: IbcEventType::ReceivePacket.as_str().to_owned(),
             attributes,
->>>>>>> 25fdc80a
         })
     }
 }
@@ -797,16 +602,6 @@
     type Error = Error;
 
     fn try_from(v: WriteAcknowledgement) -> Result<Self, Self::Error> {
-<<<<<<< HEAD
-        let mut attributes: Vec<abci::EventAttribute> = v.packet.try_into()?;
-        let val =
-            String::from_utf8(v.ack).expect("hex-encoded string should always be valid UTF-8");
-        // No actual conversion from string to `Tag::Key` or `Tag::Value`
-        let ack = (PKT_ACK_ATTRIBUTE_KEY, val).into();
-        attributes.push(ack);
-        Ok(Self {
-            kind: IbcEventType::WriteAck.as_str().to_owned(),
-=======
         let mut attributes = Vec::with_capacity(11);
         attributes.append(&mut v.packet_data.try_into()?);
         attributes.push(v.timeout_height.into());
@@ -819,9 +614,8 @@
         attributes.append(&mut v.acknowledgement.try_into()?);
         attributes.push(v.dst_connection_id.into());
 
-        Ok(AbciEvent {
-            type_str: IbcEventType::WriteAck.as_str().to_string(),
->>>>>>> 25fdc80a
+        Ok(abci::Event {
+            kind: IbcEventType::WriteAck.as_str().to_owned(),
             attributes,
         })
     }
@@ -860,13 +654,8 @@
     type Error = Error;
 
     fn try_from(v: AcknowledgePacket) -> Result<Self, Self::Error> {
-<<<<<<< HEAD
-        Ok(Self {
+        Ok(abci::Event {
             kind: IbcEventType::AckPacket.as_str().to_owned(),
-            attributes: v.packet.try_into()?,
-=======
-        Ok(AbciEvent {
-            type_str: IbcEventType::AckPacket.as_str().to_string(),
             attributes: vec![
                 v.timeout_height.into(),
                 v.timeout_timestamp.into(),
@@ -878,7 +667,6 @@
                 v.channel_ordering.into(),
                 v.src_connection_id.into(),
             ],
->>>>>>> 25fdc80a
         })
     }
 }
@@ -914,50 +702,8 @@
     type Error = Error;
 
     fn try_from(v: TimeoutPacket) -> Result<Self, Self::Error> {
-<<<<<<< HEAD
-        Ok(Self {
+        Ok(abci::Event {
             kind: IbcEventType::Timeout.as_str().to_owned(),
-            attributes: v.packet.try_into()?,
-        })
-    }
-}
-
-#[derive(Clone, Debug, PartialEq, Eq, Serialize)]
-pub struct TimeoutOnClosePacket {
-    pub packet: Packet,
-}
-
-impl TimeoutOnClosePacket {
-    pub fn src_port_id(&self) -> &PortId {
-        &self.packet.source_port
-    }
-    pub fn src_channel_id(&self) -> &ChannelId {
-        &self.packet.source_channel
-    }
-    pub fn dst_port_id(&self) -> &PortId {
-        &self.packet.destination_port
-    }
-    pub fn dst_channel_id(&self) -> &ChannelId {
-        &self.packet.destination_channel
-    }
-}
-
-impl From<TimeoutOnClosePacket> for IbcEvent {
-    fn from(v: TimeoutOnClosePacket) -> Self {
-        IbcEvent::TimeoutOnClosePacket(v)
-    }
-}
-
-impl TryFrom<TimeoutOnClosePacket> for abci::Event {
-    type Error = Error;
-
-    fn try_from(v: TimeoutOnClosePacket) -> Result<Self, Self::Error> {
-        Ok(Self {
-            kind: IbcEventType::TimeoutOnClose.as_str().to_owned(),
-            attributes: v.packet.try_into()?,
-=======
-        Ok(AbciEvent {
-            type_str: IbcEventType::Timeout.as_str().to_string(),
             attributes: vec![
                 v.timeout_height.into(),
                 v.timeout_timestamp.into(),
@@ -968,7 +714,6 @@
                 v.dst_channel_id.into(),
                 v.channel_ordering.into(),
             ],
->>>>>>> 25fdc80a
         })
     }
 }