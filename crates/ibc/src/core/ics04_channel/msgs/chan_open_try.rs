use crate::core::ics04_channel::channel::ChannelEnd;
use crate::core::ics04_channel::error::Error as ChannelError;
use crate::core::ics04_channel::Version;
use crate::core::ics23_commitment::commitment::CommitmentProofBytes;
use crate::core::ics24_host::error::ValidationError;
use crate::core::ics24_host::identifier::PortId;
use crate::signer::Signer;
use crate::tx_msg::Msg;
use crate::{prelude::*, Height};

use ibc_proto::ibc::core::channel::v1::MsgChannelOpenTry as RawMsgChannelOpenTry;
use ibc_proto::protobuf::Protobuf;

pub const TYPE_URL: &str = "/ibc.core.channel.v1.MsgChannelOpenTry";

///
/// Message definition for the second step in the channel open handshake (`ChanOpenTry` datagram).
/// Per our convention, this message is sent to chain B.
///
#[derive(Clone, Debug, PartialEq, Eq)]
pub struct MsgChannelOpenTry {
    pub port_id_on_b: PortId,
    pub chan_end_on_b: ChannelEnd,
    pub version_on_a: Version,
    pub proof_chan_end_on_a: CommitmentProofBytes,
    pub proof_height_on_a: Height,
    pub signer: Signer,

    #[deprecated(since = "0.22.0")]
    /// Only kept here for proper conversion to/from the raw type
    pub previous_channel_id: String,
}

impl MsgChannelOpenTry {
    pub fn new(
        port_id_on_b: PortId,
        chan_end_on_b: ChannelEnd,
        version_on_a: Version,
        proof_chan_end_on_a: CommitmentProofBytes,
        proof_height_on_a: Height,
        signer: Signer,
    ) -> Self {
        #[allow(deprecated)]
        Self {
            port_id_on_b,
            chan_end_on_b,
            version_on_a,
            proof_chan_end_on_a,
            proof_height_on_a,
            signer,
            previous_channel_id: "".to_string(),
        }
    }
}

impl Msg for MsgChannelOpenTry {
    type ValidationError = ChannelError;
    type Raw = RawMsgChannelOpenTry;

    fn route(&self) -> String {
        crate::keys::ROUTER_KEY.to_string()
    }

    fn type_url(&self) -> String {
        TYPE_URL.to_string()
    }

    fn validate_basic(&self) -> Result<(), ValidationError> {
        match self.chan_end_on_b.counterparty().channel_id() {
            None => Err(ValidationError::invalid_counterparty_channel_id()),
            Some(_c) => Ok(()),
        }
    }
}

impl Protobuf<RawMsgChannelOpenTry> for MsgChannelOpenTry {}

impl TryFrom<RawMsgChannelOpenTry> for MsgChannelOpenTry {
    type Error = ChannelError;

    fn try_from(raw_msg: RawMsgChannelOpenTry) -> Result<Self, Self::Error> {
        let msg = MsgChannelOpenTry {
            port_id_on_b: raw_msg.port_id.parse().map_err(ChannelError::identifier)?,
            previous_channel_id: raw_msg.previous_channel_id,
            chan_end_on_b: raw_msg
                .channel
                .ok_or_else(ChannelError::missing_channel)?
                .try_into()?,
            version_on_a: raw_msg.counterparty_version.into(),
            proof_chan_end_on_a: raw_msg
                .proof_init
                .try_into()
                .map_err(ChannelError::invalid_proof)?,
            proof_height_on_a: raw_msg
                .proof_height
                .and_then(|raw_height| raw_height.try_into().ok())
                .ok_or_else(ChannelError::missing_height)?,
<<<<<<< HEAD
=======
        )
        .map_err(ChannelError::invalid_proof)?;

        #[allow(deprecated)]
        let msg = MsgChannelOpenTry {
            port_id: raw_msg.port_id.parse().map_err(ChannelError::identifier)?,
            previous_channel_id: raw_msg.previous_channel_id,
            channel: raw_msg
                .channel
                .ok_or_else(ChannelError::missing_channel)?
                .try_into()?,
            counterparty_version: raw_msg.counterparty_version.into(),
            proofs,
>>>>>>> 07d49494
            signer: raw_msg.signer.parse().map_err(ChannelError::signer)?,
        };

        msg.validate_basic()
            .map_err(|_| ChannelError::invalid_counterparty_channel_id())?;

        Ok(msg)
    }
}

impl From<MsgChannelOpenTry> for RawMsgChannelOpenTry {
    fn from(domain_msg: MsgChannelOpenTry) -> Self {
        #[allow(deprecated)]
        RawMsgChannelOpenTry {
            port_id: domain_msg.port_id_on_b.to_string(),
            previous_channel_id: domain_msg.previous_channel_id,
            channel: Some(domain_msg.chan_end_on_b.into()),
            counterparty_version: domain_msg.version_on_a.to_string(),
            proof_init: domain_msg.proof_chan_end_on_a.clone().into(),
            proof_height: Some(domain_msg.proof_height_on_a.into()),
            signer: domain_msg.signer.to_string(),
        }
    }
}

#[cfg(test)]
pub mod test_util {
    use crate::prelude::*;
    use ibc_proto::ibc::core::channel::v1::MsgChannelOpenTry as RawMsgChannelOpenTry;

    use crate::core::ics04_channel::channel::test_util::get_dummy_raw_channel_end;
    use crate::core::ics24_host::identifier::{ChannelId, PortId};
    use crate::test_utils::{get_dummy_bech32_account, get_dummy_proof};
    use ibc_proto::ibc::core::client::v1::Height;

    /// Returns a dummy `RawMsgChannelOpenTry`, for testing only!
    pub fn get_dummy_raw_msg_chan_open_try(proof_height: u64) -> RawMsgChannelOpenTry {
        #[allow(deprecated)]
        RawMsgChannelOpenTry {
            port_id: PortId::default().to_string(),
            previous_channel_id: ChannelId::default().to_string(),
            channel: Some(get_dummy_raw_channel_end()),
            counterparty_version: "".to_string(),
            proof_init: get_dummy_proof(),
            proof_height: Some(Height {
                revision_number: 0,
                revision_height: proof_height,
            }),
            signer: get_dummy_bech32_account(),
        }
    }
}

#[cfg(test)]
mod tests {
    use crate::core::ics04_channel::msgs::chan_open_try::test_util::get_dummy_raw_msg_chan_open_try;
    use crate::core::ics04_channel::msgs::chan_open_try::MsgChannelOpenTry;
    use crate::prelude::*;

    use ibc_proto::ibc::core::channel::v1::MsgChannelOpenTry as RawMsgChannelOpenTry;
    use ibc_proto::ibc::core::client::v1::Height;
    use test_log::test;

    #[test]
    fn channel_open_try_from_raw() {
        struct Test {
            name: String,
            raw: RawMsgChannelOpenTry,
            want_pass: bool,
        }

        let proof_height = 10;
        let default_raw_msg = get_dummy_raw_msg_chan_open_try(proof_height);

        let tests: Vec<Test> = vec![
            Test {
                name: "Good parameters".to_string(),
                raw: default_raw_msg.clone(),
                want_pass: true,
            },
            Test {
                name: "Correct port".to_string(),
                raw: RawMsgChannelOpenTry {
                    port_id: "p34".to_string(),
                    ..default_raw_msg.clone()
                },
                want_pass: true,
            },
            Test {
                name: "Bad port, name too short".to_string(),
                raw: RawMsgChannelOpenTry {
                    port_id: "p".to_string(),
                    ..default_raw_msg.clone()
                },
                want_pass: false,
            },
            Test {
                name: "Bad port, name too long".to_string(),
                raw: RawMsgChannelOpenTry {
                    port_id: "abcdefghijasdfasdfasdfasdfasdfasdfasdfasdfasdfasdfadgasgasdfasdfaabcdefghijasdfasdfasdfasdfasdfasdfasdfasdfasdfasdfadgasgasdfasdfa".to_string(),
                    ..default_raw_msg.clone()
                },
                want_pass: false,
            },
            Test {
                name: "Empty counterparty version (valid choice)".to_string(),
                raw: RawMsgChannelOpenTry {
                    counterparty_version: " ".to_string(),
                    ..default_raw_msg.clone()
                },
                want_pass: true,
            },
            Test {
                name: "Arbitrary counterparty version (valid choice)".to_string(),
                raw: RawMsgChannelOpenTry {
                    counterparty_version: "anyversion".to_string(),
                    ..default_raw_msg.clone()
                },
                want_pass: true,
            },
            Test {
                name: "Bad proof height, height = 0".to_string(),
                raw: RawMsgChannelOpenTry {
                    proof_height: Some(Height {
                        revision_number: 0,
                        revision_height: 0,
                    }),
                    ..default_raw_msg.clone()
                },
                want_pass: false,
            },
            Test {
                name: "Missing proof height".to_string(),
                raw: RawMsgChannelOpenTry {
                    proof_height: None,
                    ..default_raw_msg.clone()
                },
                want_pass: false,
            },
            Test {
                name: "Missing proof init (object proof)".to_string(),
                raw: RawMsgChannelOpenTry {
                    proof_init: Vec::new(),
                    ..default_raw_msg
                },
                want_pass: false,
            },
        ]
            .into_iter()
            .collect();

        for test in tests {
            let res_msg = MsgChannelOpenTry::try_from(test.raw.clone());

            assert_eq!(
                test.want_pass,
                res_msg.is_ok(),
                "MsgChanOpenTry::try_from failed for test {}, \nraw msg {:?} with error {:?}",
                test.name,
                test.raw,
                res_msg.err(),
            );
        }
    }

    #[test]
    fn to_and_from() {
        let raw = get_dummy_raw_msg_chan_open_try(10);
        let msg = MsgChannelOpenTry::try_from(raw.clone()).unwrap();
        let raw_back = RawMsgChannelOpenTry::from(msg.clone());
        let msg_back = MsgChannelOpenTry::try_from(raw_back.clone()).unwrap();
        assert_eq!(raw, raw_back);
        assert_eq!(msg, msg_back);
    }
}<|MERGE_RESOLUTION|>--- conflicted
+++ resolved
@@ -79,6 +79,7 @@
     type Error = ChannelError;
 
     fn try_from(raw_msg: RawMsgChannelOpenTry) -> Result<Self, Self::Error> {
+        #[allow(deprecated)]
         let msg = MsgChannelOpenTry {
             port_id_on_b: raw_msg.port_id.parse().map_err(ChannelError::identifier)?,
             previous_channel_id: raw_msg.previous_channel_id,
@@ -95,22 +96,6 @@
                 .proof_height
                 .and_then(|raw_height| raw_height.try_into().ok())
                 .ok_or_else(ChannelError::missing_height)?,
-<<<<<<< HEAD
-=======
-        )
-        .map_err(ChannelError::invalid_proof)?;
-
-        #[allow(deprecated)]
-        let msg = MsgChannelOpenTry {
-            port_id: raw_msg.port_id.parse().map_err(ChannelError::identifier)?,
-            previous_channel_id: raw_msg.previous_channel_id,
-            channel: raw_msg
-                .channel
-                .ok_or_else(ChannelError::missing_channel)?
-                .try_into()?,
-            counterparty_version: raw_msg.counterparty_version.into(),
-            proofs,
->>>>>>> 07d49494
             signer: raw_msg.signer.parse().map_err(ChannelError::signer)?,
         };
 
