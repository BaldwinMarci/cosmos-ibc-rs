use crate::core::ics04_channel::channel::ChannelEnd;
use crate::core::ics04_channel::channel::Counterparty;
use crate::core::ics04_channel::channel::{Order, State};
use crate::core::ics04_channel::error::ChannelError;
use crate::core::ics04_channel::Version;
use crate::core::ics23_commitment::commitment::CommitmentProofBytes;
use crate::core::ics24_host::identifier::{ChannelId, ConnectionId, PortId};
use crate::signer::Signer;
use crate::tx_msg::Msg;
use crate::{prelude::*, Height};

use ibc_proto::ibc::core::channel::v1::MsgChannelOpenTry as RawMsgChannelOpenTry;
use ibc_proto::protobuf::Protobuf;

pub const TYPE_URL: &str = "/ibc.core.channel.v1.MsgChannelOpenTry";

///
/// Message definition for the second step in the channel open handshake (`ChanOpenTry` datagram).
/// Per our convention, this message is sent to chain B.
///
#[derive(Clone, Debug, PartialEq, Eq)]
pub struct MsgChannelOpenTry {
    pub port_id_on_b: PortId,
    pub connection_hops_on_b: Vec<ConnectionId>,
    pub port_id_on_a: PortId,
    pub chan_id_on_a: ChannelId,
    pub version_supported_on_a: Version,
    pub proof_chan_end_on_a: CommitmentProofBytes,
    pub proof_height_on_a: Height,
    pub ordering: Order,
    pub signer: Signer,

    #[deprecated(since = "0.22.0")]
    /// Only kept here for proper conversion to/from the raw type
    pub previous_channel_id: String,
    #[deprecated(since = "0.22.0")]
    /// Only kept here for proper conversion to/from the raw type
    pub version_proposal: Version,
}

<<<<<<< HEAD
impl MsgChannelOpenTry {
    #[allow(clippy::too_many_arguments)]
    pub fn new(
        port_id_on_b: PortId,
        connection_hops_on_b: Vec<ConnectionId>,
        port_id_on_a: PortId,
        chan_id_on_a: ChannelId,
        version_supported_on_a: Version,
        proof_chan_end_on_a: CommitmentProofBytes,
        proof_height_on_a: Height,
        ordering: Order,
        signer: Signer,
    ) -> Self {
        #[allow(deprecated)]
        Self {
            port_id_on_b,
            connection_hops_on_b,
            port_id_on_a,
            chan_id_on_a,
            version_supported_on_a,
            proof_chan_end_on_a,
            proof_height_on_a,
            ordering,
            signer,
            previous_channel_id: "".to_string(),
            version_proposal: Version::empty(),
        }
    }
}

=======
>>>>>>> aa97ced3
impl Msg for MsgChannelOpenTry {
    type Raw = RawMsgChannelOpenTry;

    fn type_url(&self) -> String {
        TYPE_URL.to_string()
    }
}

impl Protobuf<RawMsgChannelOpenTry> for MsgChannelOpenTry {}

impl TryFrom<RawMsgChannelOpenTry> for MsgChannelOpenTry {
    type Error = ChannelError;

    fn try_from(raw_msg: RawMsgChannelOpenTry) -> Result<Self, Self::Error> {
        let chan_end_on_b: ChannelEnd = raw_msg
            .channel
            .ok_or(ChannelError::MissingChannel)?
            .try_into()?;
        #[allow(deprecated)]
        let msg = MsgChannelOpenTry {
            port_id_on_b: raw_msg.port_id.parse().map_err(ChannelError::Identifier)?,
            ordering: chan_end_on_b.ordering,
            previous_channel_id: raw_msg.previous_channel_id,
            connection_hops_on_b: chan_end_on_b.connection_hops,
            port_id_on_a: chan_end_on_b.remote.port_id,
            chan_id_on_a: chan_end_on_b
                .remote
                .channel_id
                .ok_or(ChannelError::InvalidCounterpartyChannelId)?,
            version_supported_on_a: raw_msg.counterparty_version.into(),
            proof_chan_end_on_a: raw_msg
                .proof_init
                .try_into()
                .map_err(|_| ChannelError::InvalidProof)?,
            proof_height_on_a: raw_msg
                .proof_height
                .and_then(|raw_height| raw_height.try_into().ok())
                .ok_or(ChannelError::MissingHeight)?,
            signer: raw_msg.signer.parse().map_err(ChannelError::Signer)?,
            version_proposal: chan_end_on_b.version,
        };

        Ok(msg)
    }
}

impl From<MsgChannelOpenTry> for RawMsgChannelOpenTry {
    fn from(domain_msg: MsgChannelOpenTry) -> Self {
        let chan_end_on_b = ChannelEnd::new(
            State::Init,
            domain_msg.ordering,
            Counterparty::new(domain_msg.port_id_on_a, Some(domain_msg.chan_id_on_a)),
            domain_msg.connection_hops_on_b,
            Version::empty(), // Excessive field to satisfy the type conversion
        );
        #[allow(deprecated)]
        RawMsgChannelOpenTry {
            port_id: domain_msg.port_id_on_b.to_string(),
            previous_channel_id: domain_msg.previous_channel_id,
            channel: Some(chan_end_on_b.into()),
            counterparty_version: domain_msg.version_supported_on_a.to_string(),
            proof_init: domain_msg.proof_chan_end_on_a.clone().into(),
            proof_height: Some(domain_msg.proof_height_on_a.into()),
            signer: domain_msg.signer.to_string(),
        }
    }
}

#[cfg(test)]
pub mod test_util {
    use crate::prelude::*;
    use ibc_proto::ibc::core::channel::v1::MsgChannelOpenTry as RawMsgChannelOpenTry;

    use crate::core::ics04_channel::channel::test_util::get_dummy_raw_channel_end;
    use crate::core::ics24_host::identifier::{ChannelId, PortId};
    use crate::test_utils::{get_dummy_bech32_account, get_dummy_proof};
    use ibc_proto::ibc::core::client::v1::Height;

    /// Returns a dummy `RawMsgChannelOpenTry`, for testing only!
    pub fn get_dummy_raw_msg_chan_open_try(proof_height: u64) -> RawMsgChannelOpenTry {
        #[allow(deprecated)]
        RawMsgChannelOpenTry {
            port_id: PortId::default().to_string(),
            previous_channel_id: ChannelId::default().to_string(),
            channel: Some(get_dummy_raw_channel_end(ChannelId::default().to_string())),
            counterparty_version: "".to_string(),
            proof_init: get_dummy_proof(),
            proof_height: Some(Height {
                revision_number: 0,
                revision_height: proof_height,
            }),
            signer: get_dummy_bech32_account(),
        }
    }
}

#[cfg(test)]
mod tests {
    use crate::core::ics04_channel::msgs::chan_open_try::test_util::get_dummy_raw_msg_chan_open_try;
    use crate::core::ics04_channel::msgs::chan_open_try::MsgChannelOpenTry;
    use crate::prelude::*;

    use ibc_proto::ibc::core::channel::v1::MsgChannelOpenTry as RawMsgChannelOpenTry;
    use ibc_proto::ibc::core::client::v1::Height;
    use test_log::test;

    #[test]
    fn channel_open_try_from_raw() {
        struct Test {
            name: String,
            raw: RawMsgChannelOpenTry,
            want_pass: bool,
        }

        let proof_height = 10;
        let default_raw_msg = get_dummy_raw_msg_chan_open_try(proof_height);

        let tests: Vec<Test> = vec![
            Test {
                name: "Good parameters".to_string(),
                raw: default_raw_msg.clone(),
                want_pass: true,
            },
            Test {
                name: "Correct port".to_string(),
                raw: RawMsgChannelOpenTry {
                    port_id: "p34".to_string(),
                    ..default_raw_msg.clone()
                },
                want_pass: true,
            },
            Test {
                name: "Bad port, name too short".to_string(),
                raw: RawMsgChannelOpenTry {
                    port_id: "p".to_string(),
                    ..default_raw_msg.clone()
                },
                want_pass: false,
            },
            Test {
                name: "Bad port, name too long".to_string(),
                raw: RawMsgChannelOpenTry {
                    port_id: "abcdefghijasdfasdfasdfasdfasdfasdfasdfasdfasdfasdfadgasgasdfasdfaabcdefghijasdfasdfasdfasdfasdfasdfasdfasdfasdfasdfadgasgasdfasdfa".to_string(),
                    ..default_raw_msg.clone()
                },
                want_pass: false,
            },
            Test {
                name: "Empty counterparty version (valid choice)".to_string(),
                raw: RawMsgChannelOpenTry {
                    counterparty_version: " ".to_string(),
                    ..default_raw_msg.clone()
                },
                want_pass: true,
            },
            Test {
                name: "Arbitrary counterparty version (valid choice)".to_string(),
                raw: RawMsgChannelOpenTry {
                    counterparty_version: "anyversion".to_string(),
                    ..default_raw_msg.clone()
                },
                want_pass: true,
            },
            Test {
                name: "Bad proof height, height = 0".to_string(),
                raw: RawMsgChannelOpenTry {
                    proof_height: Some(Height {
                        revision_number: 0,
                        revision_height: 0,
                    }),
                    ..default_raw_msg.clone()
                },
                want_pass: false,
            },
            Test {
                name: "Missing proof height".to_string(),
                raw: RawMsgChannelOpenTry {
                    proof_height: None,
                    ..default_raw_msg.clone()
                },
                want_pass: false,
            },
            Test {
                name: "Missing proof init (object proof)".to_string(),
                raw: RawMsgChannelOpenTry {
                    proof_init: Vec::new(),
                    ..default_raw_msg
                },
                want_pass: false,
            },
        ]
            .into_iter()
            .collect();

        for test in tests {
            let res_msg = MsgChannelOpenTry::try_from(test.raw.clone());

            assert_eq!(
                test.want_pass,
                res_msg.is_ok(),
                "MsgChanOpenTry::try_from failed for test {}, \nraw msg {:?} with error {:?}",
                test.name,
                test.raw,
                res_msg.err(),
            );
        }
    }

    #[test]
    fn to_and_from() {
        let raw = get_dummy_raw_msg_chan_open_try(10);
        let msg = MsgChannelOpenTry::try_from(raw.clone()).unwrap();
        let raw_back = RawMsgChannelOpenTry::from(msg.clone());
        let msg_back = MsgChannelOpenTry::try_from(raw_back.clone()).unwrap();
        assert_eq!(raw, raw_back);
        assert_eq!(msg, msg_back);
    }
}<|MERGE_RESOLUTION|>--- conflicted
+++ resolved
@@ -38,39 +38,6 @@
     pub version_proposal: Version,
 }
 
-<<<<<<< HEAD
-impl MsgChannelOpenTry {
-    #[allow(clippy::too_many_arguments)]
-    pub fn new(
-        port_id_on_b: PortId,
-        connection_hops_on_b: Vec<ConnectionId>,
-        port_id_on_a: PortId,
-        chan_id_on_a: ChannelId,
-        version_supported_on_a: Version,
-        proof_chan_end_on_a: CommitmentProofBytes,
-        proof_height_on_a: Height,
-        ordering: Order,
-        signer: Signer,
-    ) -> Self {
-        #[allow(deprecated)]
-        Self {
-            port_id_on_b,
-            connection_hops_on_b,
-            port_id_on_a,
-            chan_id_on_a,
-            version_supported_on_a,
-            proof_chan_end_on_a,
-            proof_height_on_a,
-            ordering,
-            signer,
-            previous_channel_id: "".to_string(),
-            version_proposal: Version::empty(),
-        }
-    }
-}
-
-=======
->>>>>>> aa97ced3
 impl Msg for MsgChannelOpenTry {
     type Raw = RawMsgChannelOpenTry;
 
