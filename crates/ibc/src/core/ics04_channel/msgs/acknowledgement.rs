use ibc_proto::ibc::core::channel::v1::MsgAcknowledgement as RawMsgAcknowledgement;
use ibc_proto::Protobuf;

use crate::core::ics04_channel::acknowledgement::Acknowledgement;
use crate::core::ics04_channel::error::PacketError;
use crate::core::ics04_channel::packet::Packet;
use crate::core::ics23_commitment::commitment::CommitmentProofBytes;
use crate::core::Msg;
use crate::prelude::*;
use crate::signer::Signer;
use crate::Height;

pub(crate) const TYPE_URL: &str = "/ibc.core.channel.v1.MsgAcknowledgement";

///
/// Message definition for packet acknowledgements.
///
#[cfg_attr(
    feature = "borsh",
    derive(borsh::BorshSerialize, borsh::BorshDeserialize)
)]
#[cfg_attr(feature = "schema", derive(schemars::JsonSchema))]
#[derive(Clone, Debug, PartialEq, Eq)]
pub struct MsgAcknowledgement {
    pub packet: Packet,
    pub acknowledgement: Acknowledgement,
    /// Proof of packet acknowledgement on the receiving chain
    pub proof_acked_on_b: CommitmentProofBytes,
    /// Height at which the commitment proof in this message were taken
    pub proof_height_on_b: Height,
    pub signer: Signer,
}

impl Msg for MsgAcknowledgement {
    type Raw = RawMsgAcknowledgement;

    fn type_url(&self) -> String {
        TYPE_URL.to_string()
    }
}

impl Protobuf<RawMsgAcknowledgement> for MsgAcknowledgement {}

impl TryFrom<RawMsgAcknowledgement> for MsgAcknowledgement {
    type Error = PacketError;

    fn try_from(raw_msg: RawMsgAcknowledgement) -> Result<Self, Self::Error> {
        Ok(MsgAcknowledgement {
            packet: raw_msg
                .packet
                .ok_or(PacketError::MissingPacket)?
                .try_into()?,
            acknowledgement: raw_msg.acknowledgement.try_into()?,
            proof_acked_on_b: raw_msg
                .proof_acked
                .try_into()
                .map_err(|_| PacketError::InvalidProof)?,
            proof_height_on_b: raw_msg
                .proof_height
                .and_then(|raw_height| raw_height.try_into().ok())
                .ok_or(PacketError::MissingHeight)?,
            signer: raw_msg.signer.into(),
        })
    }
}

impl From<MsgAcknowledgement> for RawMsgAcknowledgement {
    fn from(domain_msg: MsgAcknowledgement) -> Self {
        RawMsgAcknowledgement {
            packet: Some(domain_msg.packet.into()),
            acknowledgement: domain_msg.acknowledgement.into(),
            signer: domain_msg.signer.to_string(),
            proof_height: Some(domain_msg.proof_height_on_b.into()),
            proof_acked: domain_msg.proof_acked_on_b.into(),
        }
    }
}

<<<<<<< HEAD
#[cfg(any(test, feature = "test-utils"))]
pub mod test_util {
    use ibc_proto::ibc::core::channel::v1::{
        MsgAcknowledgement as RawMsgAcknowledgement, Packet as RawPacket,
    };
    use ibc_proto::ibc::core::client::v1::Height as RawHeight;

    use crate::core::ics04_channel::packet::test_util::get_dummy_raw_packet;
    use crate::test_utils::{get_dummy_bech32_account, get_dummy_proof};

    /// Returns a dummy `RawMsgAcknowledgement`, for testing only!
    /// The `height` parametrizes both the proof height as well as the timeout height.
    pub fn get_dummy_raw_msg_acknowledgement(height: u64) -> RawMsgAcknowledgement {
        get_dummy_raw_msg_ack_with_packet(get_dummy_raw_packet(height, 1), height)
    }

    pub fn get_dummy_raw_msg_ack_with_packet(
        packet: RawPacket,
        height: u64,
    ) -> RawMsgAcknowledgement {
        RawMsgAcknowledgement {
            packet: Some(packet),
            acknowledgement: get_dummy_proof(),
            proof_acked: get_dummy_proof(),
            proof_height: Some(RawHeight {
                revision_number: 0,
                revision_height: height,
            }),
            signer: get_dummy_bech32_account(),
        }
    }
}

=======
>>>>>>> 046901f4
#[cfg(test)]
mod test {
    use ibc_proto::ibc::core::channel::v1::MsgAcknowledgement as RawMsgAcknowledgement;
    use ibc_testkit::utils::core::channel::dummy_raw_msg_acknowledgement;
    use ibc_testkit::utils::core::signer::dummy_bech32_account;
    use test_log::test;

    use crate::core::ics04_channel::error::PacketError;
    use crate::core::ics04_channel::msgs::acknowledgement::MsgAcknowledgement;
    use crate::prelude::*;

    #[test]
    fn msg_acknowledgment_try_from_raw() {
        struct Test {
            name: String,
            raw: RawMsgAcknowledgement,
            want_pass: bool,
        }

        let height = 50;
        let default_raw_msg = dummy_raw_msg_acknowledgement(height);

        let tests: Vec<Test> = vec![
            Test {
                name: "Good parameters".to_string(),
                raw: default_raw_msg.clone(),
                want_pass: true,
            },
            Test {
                name: "Missing packet".to_string(),
                raw: RawMsgAcknowledgement {
                    packet: None,
                    ..default_raw_msg.clone()
                },
                want_pass: false,
            },
            Test {
                name: "Missing proof height".to_string(),
                raw: RawMsgAcknowledgement {
                    proof_height: None,
                    ..default_raw_msg.clone()
                },
                want_pass: false,
            },
            Test {
                name: "Empty signer".to_string(),
                raw: RawMsgAcknowledgement {
                    signer: dummy_bech32_account(),
                    ..default_raw_msg.clone()
                },
                want_pass: true,
            },
            Test {
                name: "Empty proof acked".to_string(),
                raw: RawMsgAcknowledgement {
                    proof_acked: Vec::new(),
                    ..default_raw_msg
                },
                want_pass: false,
            },
        ];

        for test in tests {
            let res_msg: Result<MsgAcknowledgement, PacketError> = test.raw.clone().try_into();

            assert_eq!(
                res_msg.is_ok(),
                test.want_pass,
                "MsgAcknowledgement::try_from failed for test {} \nraw message: {:?} with error: {:?}",
                test.name,
                test.raw,
                res_msg.err()
            );
        }
    }
}<|MERGE_RESOLUTION|>--- conflicted
+++ resolved
@@ -76,42 +76,6 @@
     }
 }
 
-<<<<<<< HEAD
-#[cfg(any(test, feature = "test-utils"))]
-pub mod test_util {
-    use ibc_proto::ibc::core::channel::v1::{
-        MsgAcknowledgement as RawMsgAcknowledgement, Packet as RawPacket,
-    };
-    use ibc_proto::ibc::core::client::v1::Height as RawHeight;
-
-    use crate::core::ics04_channel::packet::test_util::get_dummy_raw_packet;
-    use crate::test_utils::{get_dummy_bech32_account, get_dummy_proof};
-
-    /// Returns a dummy `RawMsgAcknowledgement`, for testing only!
-    /// The `height` parametrizes both the proof height as well as the timeout height.
-    pub fn get_dummy_raw_msg_acknowledgement(height: u64) -> RawMsgAcknowledgement {
-        get_dummy_raw_msg_ack_with_packet(get_dummy_raw_packet(height, 1), height)
-    }
-
-    pub fn get_dummy_raw_msg_ack_with_packet(
-        packet: RawPacket,
-        height: u64,
-    ) -> RawMsgAcknowledgement {
-        RawMsgAcknowledgement {
-            packet: Some(packet),
-            acknowledgement: get_dummy_proof(),
-            proof_acked: get_dummy_proof(),
-            proof_height: Some(RawHeight {
-                revision_number: 0,
-                revision_height: height,
-            }),
-            signer: get_dummy_bech32_account(),
-        }
-    }
-}
-
-=======
->>>>>>> 046901f4
 #[cfg(test)]
 mod test {
     use ibc_proto::ibc::core::channel::v1::MsgAcknowledgement as RawMsgAcknowledgement;
