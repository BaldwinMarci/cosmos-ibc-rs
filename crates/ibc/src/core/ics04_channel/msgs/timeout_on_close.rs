use crate::prelude::*;

use ibc_proto::ibc::core::channel::v1::MsgTimeoutOnClose as RawMsgTimeoutOnClose;
use ibc_proto::protobuf::Protobuf;

use crate::core::ics04_channel::error::PacketError;
use crate::core::ics04_channel::packet::{Packet, Sequence};
use crate::core::ics23_commitment::commitment::CommitmentProofBytes;
use crate::signer::Signer;
use crate::tx_msg::Msg;
use crate::Height;

pub const TYPE_URL: &str = "/ibc.core.channel.v1.MsgTimeoutOnClose";

///
/// Message definition for packet timeout domain type.
///
#[derive(Clone, Debug, PartialEq, Eq)]
pub(crate) struct MsgTimeoutOnClose {
    pub packet: Packet,
    pub next_seq_recv_on_b: Sequence,
    pub proof_unreceived_on_b: CommitmentProofBytes,
    pub proof_close_on_b: CommitmentProofBytes,
    pub proof_height_on_b: Height,
    pub signer: Signer,
}

<<<<<<< HEAD
=======
impl MsgTimeoutOnClose {
    pub fn new(
        packet: Packet,
        next_seq_recv_on_b: Sequence,
        proof_unreceived_on_b: CommitmentProofBytes,
        proof_close_on_b: CommitmentProofBytes,
        proof_height_on_b: Height,
        signer: Signer,
    ) -> MsgTimeoutOnClose {
        Self {
            packet,
            next_seq_recv_on_b,
            proof_unreceived_on_b,
            proof_close_on_b,
            proof_height_on_b,
            signer,
        }
    }
}

>>>>>>> 9b4c1462
impl Msg for MsgTimeoutOnClose {
    type Raw = RawMsgTimeoutOnClose;

    fn type_url(&self) -> String {
        TYPE_URL.to_string()
    }
}

impl Protobuf<RawMsgTimeoutOnClose> for MsgTimeoutOnClose {}

impl TryFrom<RawMsgTimeoutOnClose> for MsgTimeoutOnClose {
    type Error = PacketError;

    fn try_from(raw_msg: RawMsgTimeoutOnClose) -> Result<Self, Self::Error> {
        // TODO: Domain type verification for the next sequence: this should probably be > 0.
        Ok(MsgTimeoutOnClose {
            packet: raw_msg
                .packet
                .ok_or(PacketError::MissingPacket)?
                .try_into()?,
            next_seq_recv_on_b: Sequence::from(raw_msg.next_sequence_recv),
            proof_unreceived_on_b: raw_msg
                .proof_unreceived
                .try_into()
                .map_err(|_| PacketError::InvalidProof)?,
            proof_close_on_b: raw_msg
                .proof_close
                .try_into()
                .map_err(|_| PacketError::InvalidProof)?,
            proof_height_on_b: raw_msg
                .proof_height
                .and_then(|raw_height| raw_height.try_into().ok())
                .ok_or(PacketError::MissingHeight)?,
            signer: raw_msg.signer.parse().map_err(PacketError::Signer)?,
        })
    }
}

impl From<MsgTimeoutOnClose> for RawMsgTimeoutOnClose {
    fn from(domain_msg: MsgTimeoutOnClose) -> Self {
        RawMsgTimeoutOnClose {
            packet: Some(domain_msg.packet.into()),
            proof_unreceived: domain_msg.proof_unreceived_on_b.into(),
            proof_close: domain_msg.proof_close_on_b.into(),
            proof_height: Some(domain_msg.proof_height_on_b.into()),
            next_sequence_recv: domain_msg.next_seq_recv_on_b.into(),
            signer: domain_msg.signer.to_string(),
        }
    }
}

#[cfg(test)]
mod tests {
    use crate::prelude::*;
    use ibc_proto::ibc::core::channel::v1::MsgTimeoutOnClose as RawMsgTimeoutOnClose;
    use test_log::test;

    use crate::core::ics04_channel::msgs::timeout_on_close::test_util::get_dummy_raw_msg_timeout_on_close;
    use crate::core::ics04_channel::msgs::timeout_on_close::MsgTimeoutOnClose;

    #[test]
    fn msg_timeout_on_close_try_from_raw() {
        let height = 50;
        let timeout_timestamp = 5;
        let raw = get_dummy_raw_msg_timeout_on_close(height, timeout_timestamp);

        let msg = MsgTimeoutOnClose::try_from(raw.clone()).unwrap();
        let raw_back = RawMsgTimeoutOnClose::from(msg);
        assert_eq!(raw, raw_back);
    }

    #[test]
    fn parse_timeout_on_close_msg() {
        struct Test {
            name: String,
            raw: RawMsgTimeoutOnClose,
            want_pass: bool,
        }

        let height = 50;
        let timeout_timestamp = 5;
        let default_raw_msg = get_dummy_raw_msg_timeout_on_close(height, timeout_timestamp);

        let tests: Vec<Test> = vec![
            Test {
                name: "Good parameters".to_string(),
                raw: default_raw_msg.clone(),
                want_pass: true,
            },
            Test {
                name: "Missing packet".to_string(),
                raw: RawMsgTimeoutOnClose {
                    packet: None,
                    ..default_raw_msg.clone()
                },
                want_pass: false,
            },
            Test {
                name: "Missing proof of unreceived packet".to_string(),
                raw: RawMsgTimeoutOnClose {
                    proof_unreceived: Vec::new(),
                    ..default_raw_msg.clone()
                },
                want_pass: false,
            },
            Test {
                name: "Missing proof of channel".to_string(),
                raw: RawMsgTimeoutOnClose {
                    proof_close: Vec::new(),
                    ..default_raw_msg.clone()
                },
                want_pass: false,
            },
            Test {
                name: "Missing proof height".to_string(),
                raw: RawMsgTimeoutOnClose {
                    proof_height: None,
                    ..default_raw_msg
                },
                want_pass: false,
            },
        ];

        for test in tests {
            let res_msg = MsgTimeoutOnClose::try_from(test.raw.clone());

            assert_eq!(
                test.want_pass,
                res_msg.is_ok(),
                "MsgTimeoutOnClose::try_from raw failed for test {}, \nraw msg {:?} with error {:?}",
                test.name,
                test.raw,
                res_msg.err(),
            );
        }
    }
}

#[cfg(test)]
pub mod test_util {
    use ibc_proto::ibc::core::channel::v1::MsgTimeoutOnClose as RawMsgTimeoutOnClose;
    use ibc_proto::ibc::core::client::v1::Height as RawHeight;

    use crate::core::ics04_channel::packet::test_utils::get_dummy_raw_packet;
    use crate::test_utils::{get_dummy_bech32_account, get_dummy_proof};

    /// Returns a dummy `RawMsgTimeoutOnClose`, for testing only!
    /// The `height` parametrizes both the proof height as well as the timeout height.
    pub fn get_dummy_raw_msg_timeout_on_close(
        height: u64,
        timeout_timestamp: u64,
    ) -> RawMsgTimeoutOnClose {
        RawMsgTimeoutOnClose {
            packet: Some(get_dummy_raw_packet(height, timeout_timestamp)),
            proof_unreceived: get_dummy_proof(),
            proof_close: get_dummy_proof(),
            proof_height: Some(RawHeight {
                revision_number: 0,
                revision_height: height,
            }),
            next_sequence_recv: 1,
            signer: get_dummy_bech32_account(),
        }
    }
}<|MERGE_RESOLUTION|>--- conflicted
+++ resolved
@@ -25,29 +25,6 @@
     pub signer: Signer,
 }
 
-<<<<<<< HEAD
-=======
-impl MsgTimeoutOnClose {
-    pub fn new(
-        packet: Packet,
-        next_seq_recv_on_b: Sequence,
-        proof_unreceived_on_b: CommitmentProofBytes,
-        proof_close_on_b: CommitmentProofBytes,
-        proof_height_on_b: Height,
-        signer: Signer,
-    ) -> MsgTimeoutOnClose {
-        Self {
-            packet,
-            next_seq_recv_on_b,
-            proof_unreceived_on_b,
-            proof_close_on_b,
-            proof_height_on_b,
-            signer,
-        }
-    }
-}
-
->>>>>>> 9b4c1462
 impl Msg for MsgTimeoutOnClose {
     type Raw = RawMsgTimeoutOnClose;
 
