use ibc_proto::ibc::core::channel::v1::MsgChannelOpenConfirm as RawMsgChannelOpenConfirm;
use ibc_proto::Protobuf;

use crate::core::ics04_channel::error::ChannelError;
use crate::core::ics23_commitment::commitment::CommitmentProofBytes;
use crate::core::ics24_host::identifier::{ChannelId, PortId};
use crate::core::Msg;
use crate::prelude::*;
use crate::signer::Signer;
use crate::Height;

pub(crate) const TYPE_URL: &str = "/ibc.core.channel.v1.MsgChannelOpenConfirm";

///
/// Message definition for the fourth step in the channel open handshake (`ChanOpenConfirm`
/// datagram).
/// Per our convention, this message is sent to chain B.
///
#[cfg_attr(
    feature = "borsh",
    derive(borsh::BorshSerialize, borsh::BorshDeserialize)
)]
#[cfg_attr(feature = "schema", derive(schemars::JsonSchema))]
#[derive(Clone, Debug, PartialEq, Eq)]
pub struct MsgChannelOpenConfirm {
    pub port_id_on_b: PortId,
    pub chan_id_on_b: ChannelId,
    pub proof_chan_end_on_a: CommitmentProofBytes,
    pub proof_height_on_a: Height,
    pub signer: Signer,
}

impl Msg for MsgChannelOpenConfirm {
    type Raw = RawMsgChannelOpenConfirm;

    fn type_url(&self) -> String {
        TYPE_URL.to_string()
    }
}

impl Protobuf<RawMsgChannelOpenConfirm> for MsgChannelOpenConfirm {}

impl TryFrom<RawMsgChannelOpenConfirm> for MsgChannelOpenConfirm {
    type Error = ChannelError;

    fn try_from(raw_msg: RawMsgChannelOpenConfirm) -> Result<Self, Self::Error> {
        Ok(MsgChannelOpenConfirm {
            port_id_on_b: raw_msg.port_id.parse()?,
            chan_id_on_b: raw_msg.channel_id.parse()?,
            proof_chan_end_on_a: raw_msg
                .proof_ack
                .try_into()
                .map_err(|_| ChannelError::InvalidProof)?,
            proof_height_on_a: raw_msg
                .proof_height
                .and_then(|raw_height| raw_height.try_into().ok())
                .ok_or(ChannelError::MissingHeight)?,
            signer: raw_msg.signer.into(),
        })
    }
}

impl From<MsgChannelOpenConfirm> for RawMsgChannelOpenConfirm {
    fn from(domain_msg: MsgChannelOpenConfirm) -> Self {
        RawMsgChannelOpenConfirm {
            port_id: domain_msg.port_id_on_b.to_string(),
            channel_id: domain_msg.chan_id_on_b.to_string(),
            proof_ack: domain_msg.proof_chan_end_on_a.into(),
            proof_height: Some(domain_msg.proof_height_on_a.into()),
            signer: domain_msg.signer.to_string(),
        }
    }
}

<<<<<<< HEAD
#[cfg(any(test, feature = "test-utils"))]
pub mod test_util {
    use ibc_proto::ibc::core::channel::v1::MsgChannelOpenConfirm as RawMsgChannelOpenConfirm;
    use ibc_proto::ibc::core::client::v1::Height;

    use crate::core::ics24_host::identifier::{ChannelId, PortId};
    use crate::prelude::*;
    use crate::test_utils::{get_dummy_bech32_account, get_dummy_proof};

    /// Returns a dummy `RawMsgChannelOpenConfirm`, for testing only!
    pub fn get_dummy_raw_msg_chan_open_confirm(proof_height: u64) -> RawMsgChannelOpenConfirm {
        RawMsgChannelOpenConfirm {
            port_id: PortId::transfer().to_string(),
            channel_id: ChannelId::default().to_string(),
            proof_ack: get_dummy_proof(),
            proof_height: Some(Height {
                revision_number: 0,
                revision_height: proof_height,
            }),
            signer: get_dummy_bech32_account(),
        }
    }
}

=======
>>>>>>> 046901f4
#[cfg(test)]
mod tests {
    use ibc_proto::ibc::core::channel::v1::MsgChannelOpenConfirm as RawMsgChannelOpenConfirm;
    use ibc_proto::ibc::core::client::v1::Height;
    use ibc_testkit::utils::core::channel::dummy_raw_msg_chan_open_confirm;
    use test_log::test;

    use crate::core::ics04_channel::msgs::chan_open_confirm::MsgChannelOpenConfirm;
    use crate::prelude::*;

    #[test]
    fn parse_channel_open_confirm_msg() {
        struct Test {
            name: String,
            raw: RawMsgChannelOpenConfirm,
            want_pass: bool,
        }

        let proof_height = 78;
        let default_raw_msg = dummy_raw_msg_chan_open_confirm(proof_height);

        let tests: Vec<Test> = vec![
            Test {
                name: "Good parameters".to_string(),
                raw: default_raw_msg.clone(),
                want_pass: true,
            },
            Test {
                name: "Correct port".to_string(),
                raw: RawMsgChannelOpenConfirm {
                    port_id: "p34".to_string(),
                    ..default_raw_msg.clone()
                },
                want_pass: true,
            },
            Test {
                name: "Bad port, name too short".to_string(),
                raw: RawMsgChannelOpenConfirm {
                    port_id: "p".to_string(),
                    ..default_raw_msg.clone()
                },
                want_pass: false,
            },
            Test {
                name: "Bad port, name too long".to_string(),
                raw: RawMsgChannelOpenConfirm {
                    port_id: "abcdesdfasdsdffasdfasdfasfasdgasdfgasdfasdfasdfasdfasdfasdffghijklmnopqrstuabcdesdfasdsdffasdfasdfasfasdgasdfgasdfasdfasdfasdfasdfasdffghijklmnopqrstu".to_string(),
                    ..default_raw_msg.clone()
                },
                want_pass: false,
            },
            Test {
                name: "Correct channel identifier".to_string(),
                raw: RawMsgChannelOpenConfirm {
                    channel_id: "channel-34".to_string(),
                    ..default_raw_msg.clone()
                },
                want_pass: true,
            },
            Test {
                name: "Bad channel, name too short".to_string(),
                raw: RawMsgChannelOpenConfirm {
                    channel_id: "chshort".to_string(),
                    ..default_raw_msg.clone()
                },
                want_pass: false,
            },
            Test {
                name: "Bad channel, name too long".to_string(),
                raw: RawMsgChannelOpenConfirm {
                    channel_id: "channel-128391283791827398127398791283912837918273981273987912839".to_string(),
                    ..default_raw_msg.clone()
                },
                want_pass: false,
            },
            Test {
                name: "Bad proof height, height = 0".to_string(),
                raw: RawMsgChannelOpenConfirm {
                    proof_height: Some(Height {
                        revision_number: 0,
                        revision_height: 0,
                    }),
                    ..default_raw_msg.clone()
                },
                want_pass: false,
            },
            Test {
                name: "Missing object proof".to_string(),
                raw: RawMsgChannelOpenConfirm {
                    proof_ack: Vec::new(),
                    ..default_raw_msg
                },
                want_pass: false,
            },
        ]
            .into_iter()
            .collect();

        for test in tests {
            let res_msg = MsgChannelOpenConfirm::try_from(test.raw.clone());

            assert_eq!(
                test.want_pass,
                res_msg.is_ok(),
                "MsgChanOpenConfirm::try_from failed for test {}, \nraw msg {:?} with error {:?}",
                test.name,
                test.raw,
                res_msg.err(),
            );
        }
    }

    #[test]
    fn to_and_from() {
        let raw = dummy_raw_msg_chan_open_confirm(19);
        let msg = MsgChannelOpenConfirm::try_from(raw.clone()).unwrap();
        let raw_back = RawMsgChannelOpenConfirm::from(msg.clone());
        let msg_back = MsgChannelOpenConfirm::try_from(raw_back.clone()).unwrap();
        assert_eq!(raw, raw_back);
        assert_eq!(msg, msg_back);
    }
}<|MERGE_RESOLUTION|>--- conflicted
+++ resolved
@@ -72,33 +72,6 @@
     }
 }
 
-<<<<<<< HEAD
-#[cfg(any(test, feature = "test-utils"))]
-pub mod test_util {
-    use ibc_proto::ibc::core::channel::v1::MsgChannelOpenConfirm as RawMsgChannelOpenConfirm;
-    use ibc_proto::ibc::core::client::v1::Height;
-
-    use crate::core::ics24_host::identifier::{ChannelId, PortId};
-    use crate::prelude::*;
-    use crate::test_utils::{get_dummy_bech32_account, get_dummy_proof};
-
-    /// Returns a dummy `RawMsgChannelOpenConfirm`, for testing only!
-    pub fn get_dummy_raw_msg_chan_open_confirm(proof_height: u64) -> RawMsgChannelOpenConfirm {
-        RawMsgChannelOpenConfirm {
-            port_id: PortId::transfer().to_string(),
-            channel_id: ChannelId::default().to_string(),
-            proof_ack: get_dummy_proof(),
-            proof_height: Some(Height {
-                revision_number: 0,
-                revision_height: proof_height,
-            }),
-            signer: get_dummy_bech32_account(),
-        }
-    }
-}
-
-=======
->>>>>>> 046901f4
 #[cfg(test)]
 mod tests {
     use ibc_proto::ibc::core::channel::v1::MsgChannelOpenConfirm as RawMsgChannelOpenConfirm;
