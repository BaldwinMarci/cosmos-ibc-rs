//! Defines acknowledgment types used by various IBC messages and applications.

use core::fmt::{Display, Error as FmtError, Formatter};

use derive_more::Into;

use super::error::PacketError;
use crate::prelude::*;

/// A generic Acknowledgement type that modules may interpret as they like.
///
/// NOTE: An acknowledgement cannot be empty.
#[cfg_attr(
    feature = "parity-scale-codec",
    derive(
        parity_scale_codec::Encode,
        parity_scale_codec::Decode,
        scale_info::TypeInfo
    )
)]
#[cfg_attr(
    feature = "borsh",
    derive(borsh::BorshSerialize, borsh::BorshDeserialize)
)]
#[cfg_attr(feature = "serde", derive(serde::Serialize, serde::Deserialize))]
#[cfg_attr(feature = "schema", derive(schemars::JsonSchema))]
#[derive(Clone, Debug, PartialEq, Eq, Into)]
pub struct Acknowledgement(Vec<u8>);

impl Acknowledgement {
    // Returns the data as a slice of bytes.
    pub fn as_bytes(&self) -> &[u8] {
        self.0.as_slice()
    }
}

impl AsRef<[u8]> for Acknowledgement {
    fn as_ref(&self) -> &[u8] {
        self.0.as_slice()
    }
}

impl TryFrom<Vec<u8>> for Acknowledgement {
    type Error = PacketError;

    fn try_from(bytes: Vec<u8>) -> Result<Self, Self::Error> {
        if bytes.is_empty() {
            Err(PacketError::InvalidAcknowledgement)
        } else {
            Ok(Self(bytes))
        }
    }
}

/// Defines a convenience type for IBC applications to construct an
<<<<<<< HEAD
/// [`Acknowledgement`] based on the success or failure of processing a received packet.
=======
/// [`Acknowledgement`] based on the
/// success or failure of processing a received packet.
>>>>>>> 7bce793a
#[cfg_attr(feature = "serde", derive(serde::Serialize, serde::Deserialize))]
#[derive(Clone, Debug, PartialEq, Eq)]
pub enum AcknowledgementStatus {
    /// Successful Acknowledgement
    /// e.g. `{"result":"AQ=="}`
    #[cfg_attr(feature = "serde", serde(rename = "result"))]
    Success(StatusValue),
    /// Error Acknowledgement
    /// e.g. `{"error":"cannot unmarshal ICS-20 transfer packet data"}`
    #[cfg_attr(feature = "serde", serde(rename = "error"))]
    Error(StatusValue),
}

/// A wrapper type that guards variants of
<<<<<<< HEAD
/// [`AcknowledgementStatus`] against being constructed with an empty value.
=======
/// [`AcknowledgementStatus`]
/// against being constructed with an empty value.
>>>>>>> 7bce793a
#[cfg_attr(feature = "serde", derive(serde::Serialize, serde::Deserialize))]
#[derive(Clone, Debug, PartialEq, Eq)]
pub struct StatusValue(String);

impl StatusValue {
    /// Constructs a new instance of `StatusValue` if the given value is not empty.
    pub fn new(value: impl ToString) -> Result<Self, PacketError> {
        let value = value.to_string();

        if value.is_empty() {
            return Err(PacketError::EmptyAcknowledgementStatus);
        }

        Ok(Self(value))
    }
}

impl Display for StatusValue {
    fn fmt(&self, f: &mut Formatter<'_>) -> Result<(), FmtError> {
        write!(f, "{status_value}", status_value = self.0)
    }
}

impl AcknowledgementStatus {
    /// Creates a success acknowledgement status with the given value.
    pub fn success(value: StatusValue) -> Self {
        Self::Success(value)
    }

    /// Creates an error acknowledgement status with the given value.
    pub fn error(value: StatusValue) -> Self {
        Self::Error(value)
    }

    /// Returns true if the acknowledgement status is successful.
    pub fn is_successful(&self) -> bool {
        matches!(self, AcknowledgementStatus::Success(_))
    }
}

impl Display for AcknowledgementStatus {
    fn fmt(&self, f: &mut Formatter<'_>) -> Result<(), FmtError> {
        match self {
            AcknowledgementStatus::Success(v) => write!(f, "{v}"),
            AcknowledgementStatus::Error(v) => write!(f, "{v}"),
        }
    }
}

/// Converts an acknowledgement result into a vector of bytes.
impl From<AcknowledgementStatus> for Vec<u8> {
    fn from(ack: AcknowledgementStatus) -> Self {
        // WARNING: Make sure all branches always return a non-empty vector.
        // Otherwise, the conversion to `Acknowledgement` will panic.
        match ack {
            AcknowledgementStatus::Success(v) => alloc::format!(r#"{{"result":"{v}"}}"#).into(),
            AcknowledgementStatus::Error(v) => alloc::format!(r#"{{"error":"{v}"}}"#).into(),
        }
    }
}

impl From<AcknowledgementStatus> for Acknowledgement {
    fn from(ack_status: AcknowledgementStatus) -> Self {
        let v: Vec<u8> = ack_status.into();

        v.try_into()
            .expect("token transfer internal error: ack is never supposed to be empty")
    }
}

#[cfg(test)]
mod test {
    use super::*;
    use crate::applications::transfer::ack_success_b64;
    use crate::applications::transfer::error::TokenTransferError;

    #[test]
    fn test_ack_ser() {
        fn ser_json_assert_eq(ack: AcknowledgementStatus, json_str: &str) {
            let ser = serde_json::to_string(&ack).unwrap();
            assert_eq!(ser, json_str)
        }

        ser_json_assert_eq(
            AcknowledgementStatus::success(ack_success_b64()),
            r#"{"result":"AQ=="}"#,
        );
        ser_json_assert_eq(
            AcknowledgementStatus::error(TokenTransferError::PacketDataDeserialization.into()),
            r#"{"error":"failed to deserialize packet data"}"#,
        );
    }

    #[test]
    fn test_ack_success_to_vec() {
        let ack_success: Vec<u8> = AcknowledgementStatus::success(ack_success_b64()).into();

        // Check that it's the same output as ibc-go
        // Note: this also implicitly checks that the ack bytes are non-empty,
        // which would make the conversion to `Acknowledgement` panic
        assert_eq!(ack_success, r#"{"result":"AQ=="}"#.as_bytes());
    }

    #[test]
    fn test_ack_error_to_vec() {
        let ack_error: Vec<u8> =
            AcknowledgementStatus::error(TokenTransferError::PacketDataDeserialization.into())
                .into();

        // Check that it's the same output as ibc-go
        // Note: this also implicitly checks that the ack bytes are non-empty,
        // which would make the conversion to `Acknowledgement` panic
        assert_eq!(
            ack_error,
            r#"{"error":"failed to deserialize packet data"}"#.as_bytes()
        );
    }

    #[test]
    fn test_ack_de() {
        fn de_json_assert_eq(json_str: &str, ack: AcknowledgementStatus) {
            let de = serde_json::from_str::<AcknowledgementStatus>(json_str).unwrap();
            assert_eq!(de, ack)
        }

        de_json_assert_eq(
            r#"{"result":"AQ=="}"#,
            AcknowledgementStatus::success(ack_success_b64()),
        );
        de_json_assert_eq(
            r#"{"error":"failed to deserialize packet data"}"#,
            AcknowledgementStatus::error(TokenTransferError::PacketDataDeserialization.into()),
        );

        assert!(serde_json::from_str::<AcknowledgementStatus>(r#"{"success":"AQ=="}"#).is_err());
    }
}<|MERGE_RESOLUTION|>--- conflicted
+++ resolved
@@ -53,12 +53,8 @@
 }
 
 /// Defines a convenience type for IBC applications to construct an
-<<<<<<< HEAD
-/// [`Acknowledgement`] based on the success or failure of processing a received packet.
-=======
 /// [`Acknowledgement`] based on the
 /// success or failure of processing a received packet.
->>>>>>> 7bce793a
 #[cfg_attr(feature = "serde", derive(serde::Serialize, serde::Deserialize))]
 #[derive(Clone, Debug, PartialEq, Eq)]
 pub enum AcknowledgementStatus {
@@ -73,12 +69,8 @@
 }
 
 /// A wrapper type that guards variants of
-<<<<<<< HEAD
-/// [`AcknowledgementStatus`] against being constructed with an empty value.
-=======
 /// [`AcknowledgementStatus`]
 /// against being constructed with an empty value.
->>>>>>> 7bce793a
 #[cfg_attr(feature = "serde", derive(serde::Serialize, serde::Deserialize))]
 #[derive(Clone, Debug, PartialEq, Eq)]
 pub struct StatusValue(String);
