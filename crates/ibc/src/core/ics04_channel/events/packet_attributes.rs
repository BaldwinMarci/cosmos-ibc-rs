--- conflicted
+++ resolved
@@ -1,21 +1,7 @@
 //! This module holds all the abci event attributes for IBC events emitted
 //! during packet-related datagrams.
-<<<<<<< HEAD
-
-use crate::core::timestamp::Timestamp;
-use crate::prelude::*;
-
-use crate::core::{
-    ics04_channel::acknowledgement::Acknowledgement,
-    ics04_channel::{
-        channel::Order, error::ChannelError, packet::Sequence, timeout::TimeoutHeight,
-    },
-    ics24_host::identifier::{ChannelId, ConnectionId, PortId},
-};
-=======
 //!
 use core::str;
->>>>>>> 9cba2fc0
 use derive_more::From;
 use subtle_encoding::hex;
 use tendermint::abci;
