use super::client_state::ClientState;
use super::consensus_state::ConsensusState;
use crate::core::ics24_host::identifier::ClientId;
use crate::core::ics24_host::path::{ClientConsensusStatePath, ClientStatePath};
use crate::core::timestamp::Timestamp;
use crate::core::ContextError;
<<<<<<< HEAD
use crate::core::ics24_host::identifier::ClientId;
use crate::Height;
=======
use crate::Height;

/// Defines the methods available to clients for validating client state
/// transitions. The generic `V` parameter in
/// [crate::core::ics02_client::client_state::ClientStateValidation] must
/// inherit from this trait.
pub trait ClientValidationContext {
    /// Returns the time when the client state for the given [`ClientId`] was updated with a header for the given [`Height`]
    fn client_update_time(
        &self,
        client_id: &ClientId,
        height: &Height,
    ) -> Result<Timestamp, ContextError>;

    /// Returns the height when the client state for the given [`ClientId`] was updated with a header for the given [`Height`]
    fn client_update_height(
        &self,
        client_id: &ClientId,
        height: &Height,
    ) -> Result<Height, ContextError>;
}
>>>>>>> ebd3113d

/// Defines the methods that all client `ExecutionContext`s (precisely the
/// generic parameter of
/// [`crate::core::ics02_client::client_state::ClientStateExecution`] ) must
/// implement.
///
/// Specifically, clients have the responsibility to store their client state
/// and consensus states. This trait defines a uniform interface to do that for
/// all clients.
pub trait ClientExecutionContext: Sized {
    type V: ClientValidationContext;
    type AnyClientState: ClientState<Self::V, Self>;
    type AnyConsensusState: ConsensusState;

    /// Called upon successful client creation and update
    fn store_client_state(
        &mut self,
        client_state_path: ClientStatePath,
        client_state: Self::AnyClientState,
    ) -> Result<(), ContextError>;

    /// Called upon successful client creation and update
    fn store_consensus_state(
        &mut self,
        consensus_state_path: ClientConsensusStatePath,
        consensus_state: Self::AnyConsensusState,
    ) -> Result<(), ContextError>;

<<<<<<< HEAD
    /// Delete the consensus state from the store located at the given `ClientConsensusStatePath`
    fn delete_consensus_state(
        &mut self,
        consensus_state_path: ClientConsensusStatePath,
    ) -> Result<(), ContextError>;

    /// Delete the update time associated with the client at the specified height. This update
    /// time should be associated with a consensus state through the specified height.
    ///
    /// Note that this timestamp is determined by the host.
    fn delete_update_time(
        &mut self,
        client_id: ClientId,
        height: Height,
    ) -> Result<(), ContextError>;

    /// Delete the update height associated with the client at the specified height. This update
    /// time should be associated with a consensus state through the specified height.
    fn delete_update_height(
        &mut self,
        client_id: ClientId,
        height: Height,
=======
    /// Called upon successful client update.
    /// Implementations are expected to use this to record the specified time as the time at which
    /// this update (or header) was processed.
    fn store_update_time(
        &mut self,
        client_id: ClientId,
        height: Height,
        host_timestamp: Timestamp,
    ) -> Result<(), ContextError>;

    /// Called upon successful client update.
    /// Implementations are expected to use this to record the specified height as the height at
    /// at which this update (or header) was processed.
    fn store_update_height(
        &mut self,
        client_id: ClientId,
        height: Height,
        host_height: Height,
>>>>>>> ebd3113d
    ) -> Result<(), ContextError>;
}<|MERGE_RESOLUTION|>--- conflicted
+++ resolved
@@ -4,10 +4,6 @@
 use crate::core::ics24_host::path::{ClientConsensusStatePath, ClientStatePath};
 use crate::core::timestamp::Timestamp;
 use crate::core::ContextError;
-<<<<<<< HEAD
-use crate::core::ics24_host::identifier::ClientId;
-use crate::Height;
-=======
 use crate::Height;
 
 /// Defines the methods available to clients for validating client state
@@ -29,7 +25,6 @@
         height: &Height,
     ) -> Result<Height, ContextError>;
 }
->>>>>>> ebd3113d
 
 /// Defines the methods that all client `ExecutionContext`s (precisely the
 /// generic parameter of
@@ -58,7 +53,6 @@
         consensus_state: Self::AnyConsensusState,
     ) -> Result<(), ContextError>;
 
-<<<<<<< HEAD
     /// Delete the consensus state from the store located at the given `ClientConsensusStatePath`
     fn delete_consensus_state(
         &mut self,
@@ -81,7 +75,8 @@
         &mut self,
         client_id: ClientId,
         height: Height,
-=======
+    ) -> Result<(), ContextError>;
+
     /// Called upon successful client update.
     /// Implementations are expected to use this to record the specified time as the time at which
     /// this update (or header) was processed.
@@ -100,6 +95,5 @@
         client_id: ClientId,
         height: Height,
         host_height: Height,
->>>>>>> ebd3113d
     ) -> Result<(), ContextError>;
 }