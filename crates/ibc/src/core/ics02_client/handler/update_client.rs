--- conflicted
+++ resolved
@@ -148,13 +148,7 @@
     use crate::mock::host::{HostBlock, HostType};
     use crate::mock::misbehaviour::Misbehaviour as MockMisbehaviour;
     use crate::test_utils::get_dummy_account_id;
-<<<<<<< HEAD
-    use crate::Height;
-    use ibc_proto::ibc::lightclients::tendermint::v1::{ClientState as RawTmClientState, Fraction};
-    use tendermint_testgen::Validator as TestgenValidator;
-=======
     use crate::{downcast, Height};
->>>>>>> 7bce793a
 
     #[test]
     fn test_update_client_ok() {
