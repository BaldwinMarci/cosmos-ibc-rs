//! Definition of domain type msg `MsgUpgradeClient`.

use core::str::FromStr;

use ibc_proto::google::protobuf::Any;
use ibc_proto::ibc::core::client::v1::MsgUpgradeClient as RawMsgUpgradeClient;
use ibc_proto::Protobuf;

use crate::core::ics02_client::error::{ClientError, UpgradeClientError};
use crate::core::ics23_commitment::commitment::CommitmentProofBytes;
use crate::core::ics23_commitment::error::CommitmentError;
use crate::core::ics24_host::identifier::ClientId;
use crate::core::Msg;
use crate::prelude::*;
use crate::signer::Signer;

pub(crate) const TYPE_URL: &str = "/ibc.core.client.v1.MsgUpgradeClient";

/// A type of message that triggers the upgrade of an on-chain (IBC) client.
#[cfg_attr(
    feature = "borsh",
    derive(borsh::BorshSerialize, borsh::BorshDeserialize)
)]
#[cfg_attr(feature = "schema", derive(schemars::JsonSchema))]
#[derive(Clone, Debug, PartialEq, Eq)]
pub struct MsgUpgradeClient {
    // client unique identifier
    pub client_id: ClientId,
    // Upgraded client state
    pub upgraded_client_state: Any,
    // Upgraded consensus state, only contains enough information
    // to serve as a basis of trust in update logic
    pub upgraded_consensus_state: Any,
    // proof that old chain committed to new client
    pub proof_upgrade_client: CommitmentProofBytes,
    // proof that old chain committed to new consensus state
    pub proof_upgrade_consensus_state: CommitmentProofBytes,
    // signer address
    pub signer: Signer,
}

impl Msg for MsgUpgradeClient {
    type Raw = RawMsgUpgradeClient;

    fn type_url(&self) -> String {
        TYPE_URL.to_string()
    }
}

impl Protobuf<RawMsgUpgradeClient> for MsgUpgradeClient {}

impl From<MsgUpgradeClient> for RawMsgUpgradeClient {
    fn from(dm_msg: MsgUpgradeClient) -> RawMsgUpgradeClient {
        RawMsgUpgradeClient {
            client_id: dm_msg.client_id.to_string(),
            client_state: Some(dm_msg.upgraded_client_state),
            consensus_state: Some(dm_msg.upgraded_consensus_state),
            proof_upgrade_client: dm_msg.proof_upgrade_client.into(),
            proof_upgrade_consensus_state: dm_msg.proof_upgrade_consensus_state.into(),
            signer: dm_msg.signer.to_string(),
        }
    }
}

impl TryFrom<RawMsgUpgradeClient> for MsgUpgradeClient {
    type Error = ClientError;

    fn try_from(proto_msg: RawMsgUpgradeClient) -> Result<Self, Self::Error> {
        let raw_client_state = proto_msg
            .client_state
            .ok_or(ClientError::MissingRawClientState)?;

        let raw_consensus_state = proto_msg
            .consensus_state
            .ok_or(ClientError::MissingRawConsensusState)?;

        let c_bytes =
            CommitmentProofBytes::try_from(proto_msg.proof_upgrade_client).map_err(|_| {
                UpgradeClientError::InvalidUpgradeClientProof(CommitmentError::EmptyMerkleProof)
            })?;
        let cs_bytes = CommitmentProofBytes::try_from(proto_msg.proof_upgrade_consensus_state)
            .map_err(|_| {
                UpgradeClientError::InvalidUpgradeConsensusStateProof(
                    CommitmentError::EmptyMerkleProof,
                )
            })?;

        Ok(MsgUpgradeClient {
            client_id: ClientId::from_str(&proto_msg.client_id)
                .map_err(ClientError::InvalidClientIdentifier)?,
            upgraded_client_state: raw_client_state,
            upgraded_consensus_state: raw_consensus_state,
            proof_upgrade_client: c_bytes,
            proof_upgrade_consensus_state: cs_bytes,
            signer: proto_msg.signer.into(),
        })
    }
}

<<<<<<< HEAD
#[cfg(any(test, feature = "test-utils"))]
pub mod test_util {
    use super::*;
    use crate::core::ics02_client::height::Height;
    use crate::core::ics23_commitment::commitment::test_util::get_dummy_commitment_proof_bytes;
    use crate::core::ics24_host::identifier::ClientId;
    use crate::mock::client_state::{client_type as mock_client_type, MockClientState};
    use crate::mock::consensus_state::MockConsensusState;
    use crate::mock::header::MockHeader;
    use crate::test_utils::{get_dummy_account_id, get_dummy_bech32_account, get_dummy_proof};

    /// Extends the implementation with additional helper methods.
    impl MsgUpgradeClient {
        pub fn new_dummy(upgrade_height: Height) -> Self {
            MsgUpgradeClient {
                client_id: ClientId::new(mock_client_type(), 0).expect("invalid client id"),
                upgraded_client_state: MockClientState::new(MockHeader::new(upgrade_height)).into(),
                upgraded_consensus_state: MockConsensusState::new(MockHeader::new(upgrade_height))
                    .into(),
                proof_upgrade_client: get_dummy_commitment_proof_bytes(),
                proof_upgrade_consensus_state: get_dummy_commitment_proof_bytes(),
                signer: get_dummy_account_id(),
            }
        }

        pub fn with_client_id(self, client_id: ClientId) -> Self {
            MsgUpgradeClient { client_id, ..self }
        }
    }

    /// Returns a dummy `RawMsgUpgradeClient`, for testing only!
    pub fn get_dummy_raw_msg_upgrade_client(upgrade_height: Height) -> RawMsgUpgradeClient {
        RawMsgUpgradeClient {
            client_id: mock_client_type().to_string(),
            client_state: Some(MockClientState::new(MockHeader::new(upgrade_height)).into()),
            consensus_state: Some(MockConsensusState::new(MockHeader::new(upgrade_height)).into()),
            proof_upgrade_client: get_dummy_proof(),
            proof_upgrade_consensus_state: get_dummy_proof(),
            signer: get_dummy_bech32_account(),
        }
    }
}

=======
>>>>>>> 046901f4
#[cfg(test)]
mod tests {
    use ibc_proto::ibc::core::client::v1::MsgUpgradeClient as RawMsgUpgradeClient;
    use ibc_testkit::utils::core::client::dummy_raw_msg_upgrade_client;

    use crate::core::ics02_client::msgs::upgrade_client::MsgUpgradeClient;

    #[test]
    fn msg_upgrade_client_serialization() {
        let raw = dummy_raw_msg_upgrade_client();
        let msg = MsgUpgradeClient::try_from(raw.clone()).unwrap();
        let raw_back: RawMsgUpgradeClient = RawMsgUpgradeClient::from(msg.clone());
        let msg_back = MsgUpgradeClient::try_from(raw_back.clone()).unwrap();
        assert_eq!(msg, msg_back);
        assert_eq!(raw, raw_back);
    }
}<|MERGE_RESOLUTION|>--- conflicted
+++ resolved
@@ -97,52 +97,6 @@
     }
 }
 
-<<<<<<< HEAD
-#[cfg(any(test, feature = "test-utils"))]
-pub mod test_util {
-    use super::*;
-    use crate::core::ics02_client::height::Height;
-    use crate::core::ics23_commitment::commitment::test_util::get_dummy_commitment_proof_bytes;
-    use crate::core::ics24_host::identifier::ClientId;
-    use crate::mock::client_state::{client_type as mock_client_type, MockClientState};
-    use crate::mock::consensus_state::MockConsensusState;
-    use crate::mock::header::MockHeader;
-    use crate::test_utils::{get_dummy_account_id, get_dummy_bech32_account, get_dummy_proof};
-
-    /// Extends the implementation with additional helper methods.
-    impl MsgUpgradeClient {
-        pub fn new_dummy(upgrade_height: Height) -> Self {
-            MsgUpgradeClient {
-                client_id: ClientId::new(mock_client_type(), 0).expect("invalid client id"),
-                upgraded_client_state: MockClientState::new(MockHeader::new(upgrade_height)).into(),
-                upgraded_consensus_state: MockConsensusState::new(MockHeader::new(upgrade_height))
-                    .into(),
-                proof_upgrade_client: get_dummy_commitment_proof_bytes(),
-                proof_upgrade_consensus_state: get_dummy_commitment_proof_bytes(),
-                signer: get_dummy_account_id(),
-            }
-        }
-
-        pub fn with_client_id(self, client_id: ClientId) -> Self {
-            MsgUpgradeClient { client_id, ..self }
-        }
-    }
-
-    /// Returns a dummy `RawMsgUpgradeClient`, for testing only!
-    pub fn get_dummy_raw_msg_upgrade_client(upgrade_height: Height) -> RawMsgUpgradeClient {
-        RawMsgUpgradeClient {
-            client_id: mock_client_type().to_string(),
-            client_state: Some(MockClientState::new(MockHeader::new(upgrade_height)).into()),
-            consensus_state: Some(MockConsensusState::new(MockHeader::new(upgrade_height)).into()),
-            proof_upgrade_client: get_dummy_proof(),
-            proof_upgrade_consensus_state: get_dummy_proof(),
-            signer: get_dummy_bech32_account(),
-        }
-    }
-}
-
-=======
->>>>>>> 046901f4
 #[cfg(test)]
 mod tests {
     use ibc_proto::ibc::core::client::v1::MsgUpgradeClient as RawMsgUpgradeClient;
