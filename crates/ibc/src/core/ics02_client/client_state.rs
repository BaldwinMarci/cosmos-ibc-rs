use core::marker::{Send, Sync};
use core::time::Duration;

use dyn_clone::DynClone;
use erased_serde::Serialize as ErasedSerialize;
use ibc_proto::google::protobuf::Any;
use ibc_proto::ibc::core::commitment::v1::MerkleProof;
use ibc_proto::protobuf::Protobuf as ErasedProtobuf;

use crate::core::ics02_client::client_type::ClientType;
use crate::core::ics02_client::error::Error;
use crate::core::ics03_connection::connection::ConnectionEnd;
use crate::core::ics04_channel::channel::ChannelEnd;
use crate::core::ics04_channel::commitment::{AcknowledgementCommitment, PacketCommitment};
use crate::core::ics04_channel::context::ChannelReader;
use crate::core::ics04_channel::packet::Sequence;
use crate::core::ics23_commitment::commitment::{
    CommitmentPrefix, CommitmentProofBytes, CommitmentRoot,
};
use crate::core::ics24_host::identifier::{ChainId, ChannelId, ClientId, ConnectionId, PortId};
use crate::core::ValidationContext;
use crate::dynamic_typing::AsAny;
use crate::prelude::*;
use crate::Height;

use super::consensus_state::ConsensusState;
use super::context::ClientReader;

pub trait ClientState:
    AsAny
    + sealed::ErasedPartialEqClientState
    + DynClone
    + ErasedSerialize
    + ErasedProtobuf<Any, Error = Error>
    + core::fmt::Debug
    + Send
    + Sync
{
    /// Return the chain identifier which this client is serving (i.e., the client is verifying
    /// consensus states from this chain).
    fn chain_id(&self) -> ChainId;

    /// Type of client associated with this state (eg. Tendermint)
    fn client_type(&self) -> ClientType;

    /// Latest height the client was updated to
    fn latest_height(&self) -> Height;

    /// Freeze status of the client
    fn is_frozen(&self) -> bool {
        self.frozen_height().is_some()
    }

    /// Frozen height of the client
    fn frozen_height(&self) -> Option<Height>;

    /// Check if the state is expired when `elapsed` time has passed since the latest consensus
    /// state timestamp
    fn expired(&self, elapsed: Duration) -> bool;

    /// Helper function to verify the upgrade client procedure.
    /// Resets all fields except the blockchain-specific ones,
    /// and updates the given fields.
    fn upgrade(
        &mut self,
        upgrade_height: Height,
        upgrade_options: &dyn UpgradeOptions,
        chain_id: ChainId,
    );

    /// Convert into a boxed trait object
    fn into_box(self) -> Box<dyn ClientState>
    where
        Self: Sized,
    {
        Box::new(self)
    }

    fn initialise(&self, consensus_state: Any) -> Result<Box<dyn ConsensusState>, Error>;

    /// XXX: temporary solution until we get rid of `ClientReader`
    fn old_check_header_and_update_state(
        &self,
        ctx: &dyn ClientReader,
        client_id: ClientId,
        header: Any,
    ) -> Result<UpdatedState, Error>;

<<<<<<< HEAD
    fn check_misbehaviour_and_update_state(
        &self,
        ctx: &dyn ClientReader,
        client_id: ClientId,
        misbehaviour: Any,
    ) -> Result<Box<dyn ClientState>, Error>;
=======
    fn check_header_and_update_state(
        &self,
        ctx: &dyn ValidationContext,
        client_id: ClientId,
        header: Any,
    ) -> Result<UpdatedState, Error>;
>>>>>>> e3001350

    fn verify_upgrade_and_update_state(
        &self,
        consensus_state: Any,
        proof_upgrade_client: MerkleProof,
        proof_upgrade_consensus_state: MerkleProof,
    ) -> Result<UpdatedState, Error>;

    /// Verification functions as specified in:
    /// <https://github.com/cosmos/ibc/tree/master/spec/core/ics-002-client-semantics>
    ///
    /// Verify a `proof` that the consensus state of a given client (at height `consensus_height`)
    /// matches the input `consensus_state`. The parameter `counterparty_height` represent the
    /// height of the counterparty chain that this proof assumes (i.e., the height at which this
    /// proof was computed).
    #[allow(clippy::too_many_arguments)]
    fn verify_client_consensus_state(
        &self,
        proof_height: Height,
        counterparty_prefix: &CommitmentPrefix,
        proof: &CommitmentProofBytes,
        root: &CommitmentRoot,
        counterparty_client_id: &ClientId,
        consensus_height: Height,
        expected_consensus_state: &dyn ConsensusState,
    ) -> Result<(), Error>;

    /// Verify a `proof` that a connection state matches that of the input `connection_end`.
    #[allow(clippy::too_many_arguments)]
    fn verify_connection_state(
        &self,
        proof_height: Height,
        counterparty_prefix: &CommitmentPrefix,
        proof: &CommitmentProofBytes,
        root: &CommitmentRoot,
        counterparty_connection_id: &ConnectionId,
        expected_counterparty_connection_end: &ConnectionEnd,
    ) -> Result<(), Error>;

    /// Verify a `proof` that a channel state matches that of the input `channel_end`.
    #[allow(clippy::too_many_arguments)]
    fn verify_channel_state(
        &self,
        proof_height: Height,
        counterparty_prefix: &CommitmentPrefix,
        proof: &CommitmentProofBytes,
        root: &CommitmentRoot,
        counterparty_port_id: &PortId,
        counterparty_channel_id: &ChannelId,
        expected_counterparty_channel_end: &ChannelEnd,
    ) -> Result<(), Error>;

    /// Verify the client state for this chain that it is stored on the counterparty chain.
    #[allow(clippy::too_many_arguments)]
    fn verify_client_full_state(
        &self,
        proof_height: Height,
        counterparty_prefix: &CommitmentPrefix,
        proof: &CommitmentProofBytes,
        root: &CommitmentRoot,
        client_id: &ClientId,
        expected_client_state: Any,
    ) -> Result<(), Error>;

    /// Verify a `proof` that a packet has been commited.
    #[allow(clippy::too_many_arguments)]
    fn verify_packet_data(
        &self,
        ctx: &dyn ChannelReader,
        height: Height,
        connection_end: &ConnectionEnd,
        proof: &CommitmentProofBytes,
        root: &CommitmentRoot,
        port_id: &PortId,
        channel_id: &ChannelId,
        sequence: Sequence,
        commitment: PacketCommitment,
    ) -> Result<(), Error>;

    /// Verify a `proof` that a packet has been commited.
    #[allow(clippy::too_many_arguments)]
    fn verify_packet_acknowledgement(
        &self,
        ctx: &dyn ChannelReader,
        height: Height,
        connection_end: &ConnectionEnd,
        proof: &CommitmentProofBytes,
        root: &CommitmentRoot,
        port_id: &PortId,
        channel_id: &ChannelId,
        sequence: Sequence,
        ack: AcknowledgementCommitment,
    ) -> Result<(), Error>;

    /// Verify a `proof` that of the next_seq_received.
    #[allow(clippy::too_many_arguments)]
    fn verify_next_sequence_recv(
        &self,
        ctx: &dyn ChannelReader,
        height: Height,
        connection_end: &ConnectionEnd,
        proof: &CommitmentProofBytes,
        root: &CommitmentRoot,
        port_id: &PortId,
        channel_id: &ChannelId,
        sequence: Sequence,
    ) -> Result<(), Error>;

    /// Verify a `proof` that a packet has not been received.
    #[allow(clippy::too_many_arguments)]
    fn verify_packet_receipt_absence(
        &self,
        ctx: &dyn ChannelReader,
        height: Height,
        connection_end: &ConnectionEnd,
        proof: &CommitmentProofBytes,
        root: &CommitmentRoot,
        port_id: &PortId,
        channel_id: &ChannelId,
        sequence: Sequence,
    ) -> Result<(), Error>;
}

// Implements `Clone` for `Box<dyn ClientState>`
dyn_clone::clone_trait_object!(ClientState);

// Implements `serde::Serialize` for all types that have ClientState as supertrait
erased_serde::serialize_trait_object!(ClientState);

impl PartialEq for dyn ClientState {
    fn eq(&self, other: &Self) -> bool {
        self.eq_client_state(other)
    }
}

// see https://github.com/rust-lang/rust/issues/31740
impl PartialEq<&Self> for Box<dyn ClientState> {
    fn eq(&self, other: &&Self) -> bool {
        self.eq_client_state(other.as_ref())
    }
}

pub fn downcast_client_state<CS: ClientState>(h: &dyn ClientState) -> Option<&CS> {
    h.as_any().downcast_ref::<CS>()
}

pub trait UpgradeOptions: AsAny {}

pub struct UpdatedState {
    pub client_state: Box<dyn ClientState>,
    pub consensus_state: Box<dyn ConsensusState>,
}

mod sealed {
    use super::*;

    pub trait ErasedPartialEqClientState {
        fn eq_client_state(&self, other: &dyn ClientState) -> bool;
    }

    impl<CS> ErasedPartialEqClientState for CS
    where
        CS: ClientState + PartialEq,
    {
        fn eq_client_state(&self, other: &dyn ClientState) -> bool {
            other
                .as_any()
                .downcast_ref::<CS>()
                .map_or(false, |h| self == h)
        }
    }
}<|MERGE_RESOLUTION|>--- conflicted
+++ resolved
@@ -86,21 +86,19 @@
         header: Any,
     ) -> Result<UpdatedState, Error>;
 
-<<<<<<< HEAD
+    fn check_header_and_update_state(
+        &self,
+        ctx: &dyn ValidationContext,
+        client_id: ClientId,
+        header: Any,
+    ) -> Result<UpdatedState, Error>;
+
     fn check_misbehaviour_and_update_state(
         &self,
         ctx: &dyn ClientReader,
         client_id: ClientId,
         misbehaviour: Any,
     ) -> Result<Box<dyn ClientState>, Error>;
-=======
-    fn check_header_and_update_state(
-        &self,
-        ctx: &dyn ValidationContext,
-        client_id: ClientId,
-        header: Any,
-    ) -> Result<UpdatedState, Error>;
->>>>>>> e3001350
 
     fn verify_upgrade_and_update_state(
         &self,
