--- conflicted
+++ resolved
@@ -190,8 +190,6 @@
     ) -> Result<(), ClientError>;
 
     /// Verify a `proof` that a packet has been committed.
-<<<<<<< HEAD
-=======
     #[cfg(feature = "val_exec_ctx")]
     #[allow(clippy::too_many_arguments)]
     fn new_verify_packet_data(
@@ -208,7 +206,6 @@
     ) -> Result<(), ClientError>;
 
     /// Verify a `proof` that a packet has been committed.
->>>>>>> 0605dd3d
     #[allow(clippy::too_many_arguments)]
     fn verify_packet_data(
         &self,
