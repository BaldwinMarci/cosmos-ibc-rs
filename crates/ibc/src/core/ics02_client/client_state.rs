--- conflicted
+++ resolved
@@ -108,16 +108,9 @@
     ) -> Result<UpdatedState, ClientError>;
 
     // Verify_membership is a generic proof verification method which verifies a
-<<<<<<< HEAD
-    // proof of the existence of a value at a given Path at the specified height.
-    fn verify_membership(
-        &self,
-        proof_height: Height,
-=======
     // proof of the existence of a value at a given Path.
     fn verify_membership(
         &self,
->>>>>>> ab045366
         prefix: &CommitmentPrefix,
         proof: &CommitmentProofBytes,
         root: &CommitmentRoot,
@@ -126,16 +119,9 @@
     ) -> Result<(), ClientError>;
 
     // Verify_non_membership is a generic proof verification method which
-<<<<<<< HEAD
-    // verifies the absence of a given commitment at a specified height.
-    fn verify_non_membership(
-        &self,
-        proof_height: Height,
-=======
     // verifies the absence of a given commitment.
     fn verify_non_membership(
         &self,
->>>>>>> ab045366
         prefix: &CommitmentPrefix,
         proof: &CommitmentProofBytes,
         root: &CommitmentRoot,
