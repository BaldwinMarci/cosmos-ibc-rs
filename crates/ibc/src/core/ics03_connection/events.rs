//! Types for the IBC events emitted from Tendermint Websocket by the connection module.
<<<<<<< HEAD
=======

>>>>>>> 4b293327
use tendermint::abci;

use crate::core::ics24_host::identifier::{ClientId, ConnectionId};
use crate::events::IbcEventType;
use crate::prelude::*;

/// The content of the `key` field for the attribute containing the connection identifier.
pub const CONN_ID_ATTRIBUTE_KEY: &str = "connection_id";
pub const CLIENT_ID_ATTRIBUTE_KEY: &str = "client_id";
pub const COUNTERPARTY_CONN_ID_ATTRIBUTE_KEY: &str = "counterparty_connection_id";
pub const COUNTERPARTY_CLIENT_ID_ATTRIBUTE_KEY: &str = "counterparty_client_id";

<<<<<<< HEAD
=======
#[cfg_attr(
    feature = "parity-scale-codec",
    derive(
        parity_scale_codec::Encode,
        parity_scale_codec::Decode,
        scale_info::TypeInfo
    )
)]
#[cfg_attr(
    feature = "borsh",
    derive(borsh::BorshSerialize, borsh::BorshDeserialize)
)]
>>>>>>> 4b293327
#[cfg_attr(feature = "serde", derive(serde::Serialize, serde::Deserialize))]
#[derive(Clone, Debug, Default, PartialEq, Eq, PartialOrd, Ord, Hash)]
struct Attributes {
    pub connection_id: ConnectionId,
    pub client_id: ClientId,
    pub counterparty_connection_id: Option<ConnectionId>,
    pub counterparty_client_id: ClientId,
}

/// Convert attributes to Tendermint ABCI tags
impl From<Attributes> for Vec<abci::EventAttribute> {
    fn from(a: Attributes) -> Self {
        let conn_id = (CONN_ID_ATTRIBUTE_KEY, a.connection_id.as_str()).into();
        let client_id = (CLIENT_ID_ATTRIBUTE_KEY, a.client_id.as_str()).into();

        let counterparty_conn_id = (
            COUNTERPARTY_CONN_ID_ATTRIBUTE_KEY,
            a.counterparty_connection_id
                .as_ref()
                .map(|id| id.as_str())
                .unwrap_or(""),
        )
            .into();

        let counterparty_client_id = (
            COUNTERPARTY_CLIENT_ID_ATTRIBUTE_KEY,
            a.counterparty_client_id.as_str(),
        )
            .into();

        vec![
            conn_id,
            client_id,
            counterparty_client_id,
            counterparty_conn_id,
        ]
    }
}

<<<<<<< HEAD
=======
#[cfg_attr(
    feature = "parity-scale-codec",
    derive(
        parity_scale_codec::Encode,
        parity_scale_codec::Decode,
        scale_info::TypeInfo
    )
)]
#[cfg_attr(
    feature = "borsh",
    derive(borsh::BorshSerialize, borsh::BorshDeserialize)
)]
>>>>>>> 4b293327
#[cfg_attr(feature = "serde", derive(serde::Serialize, serde::Deserialize))]
#[derive(Clone, Debug, PartialEq, Eq)]
pub struct OpenInit(Attributes);

impl OpenInit {
    /// Per our convention, this event is generated on chain A.
    pub fn new(
        conn_id_on_a: ConnectionId,
        client_id_on_a: ClientId,
        client_id_on_b: ClientId,
    ) -> Self {
        Self(Attributes {
            connection_id: conn_id_on_a,
            client_id: client_id_on_a,
            counterparty_connection_id: None,
            counterparty_client_id: client_id_on_b,
        })
    }

    pub fn connection_id(&self) -> &ConnectionId {
        &self.0.connection_id
    }
    pub fn client_id(&self) -> &ClientId {
        &self.0.client_id
    }
    pub fn counterparty_connection_id(&self) -> Option<&ConnectionId> {
        self.0.counterparty_connection_id.as_ref()
    }
    pub fn counterparty_client_id(&self) -> &ClientId {
        &self.0.counterparty_client_id
    }
}

impl From<OpenInit> for abci::Event {
    fn from(v: OpenInit) -> Self {
        abci::Event {
            kind: IbcEventType::OpenInitConnection.as_str().to_owned(),
            attributes: v.0.into(),
        }
    }
}

<<<<<<< HEAD
=======
#[cfg_attr(
    feature = "parity-scale-codec",
    derive(
        parity_scale_codec::Encode,
        parity_scale_codec::Decode,
        scale_info::TypeInfo
    )
)]
#[cfg_attr(
    feature = "borsh",
    derive(borsh::BorshSerialize, borsh::BorshDeserialize)
)]
>>>>>>> 4b293327
#[cfg_attr(feature = "serde", derive(serde::Serialize, serde::Deserialize))]
#[derive(Clone, Debug, PartialEq, Eq)]
pub struct OpenTry(Attributes);

impl OpenTry {
    /// Per our convention, this event is generated on chain B.
    pub fn new(
        conn_id_on_b: ConnectionId,
        client_id_on_b: ClientId,
        conn_id_on_a: ConnectionId,
        client_id_on_a: ClientId,
    ) -> Self {
        Self(Attributes {
            connection_id: conn_id_on_b,
            client_id: client_id_on_b,
            counterparty_connection_id: Some(conn_id_on_a),
            counterparty_client_id: client_id_on_a,
        })
    }

    pub fn connection_id(&self) -> &ConnectionId {
        &self.0.connection_id
    }
    pub fn client_id(&self) -> &ClientId {
        &self.0.client_id
    }
    pub fn counterparty_connection_id(&self) -> Option<&ConnectionId> {
        self.0.counterparty_connection_id.as_ref()
    }
    pub fn counterparty_client_id(&self) -> &ClientId {
        &self.0.counterparty_client_id
    }
}

impl From<OpenTry> for abci::Event {
    fn from(v: OpenTry) -> Self {
        abci::Event {
            kind: IbcEventType::OpenTryConnection.as_str().to_owned(),
            attributes: v.0.into(),
        }
    }
}
<<<<<<< HEAD

=======
#[cfg_attr(
    feature = "parity-scale-codec",
    derive(
        parity_scale_codec::Encode,
        parity_scale_codec::Decode,
        scale_info::TypeInfo
    )
)]
#[cfg_attr(
    feature = "borsh",
    derive(borsh::BorshSerialize, borsh::BorshDeserialize)
)]
>>>>>>> 4b293327
#[cfg_attr(feature = "serde", derive(serde::Serialize, serde::Deserialize))]
#[derive(Clone, Debug, PartialEq, Eq)]
pub struct OpenAck(Attributes);

impl OpenAck {
    /// Per our convention, this event is generated on chain A.
    pub fn new(
        conn_id_on_a: ConnectionId,
        client_id_on_a: ClientId,
        conn_id_on_b: ConnectionId,
        client_id_on_b: ClientId,
    ) -> Self {
        Self(Attributes {
            connection_id: conn_id_on_a,
            client_id: client_id_on_a,
            counterparty_connection_id: Some(conn_id_on_b),
            counterparty_client_id: client_id_on_b,
        })
    }

    pub fn connection_id(&self) -> &ConnectionId {
        &self.0.connection_id
    }
    pub fn client_id(&self) -> &ClientId {
        &self.0.client_id
    }
    pub fn counterparty_connection_id(&self) -> Option<&ConnectionId> {
        self.0.counterparty_connection_id.as_ref()
    }
    pub fn counterparty_client_id(&self) -> &ClientId {
        &self.0.counterparty_client_id
    }
}

impl From<OpenAck> for abci::Event {
    fn from(v: OpenAck) -> Self {
        abci::Event {
            kind: IbcEventType::OpenAckConnection.as_str().to_owned(),
            attributes: v.0.into(),
        }
    }
}

<<<<<<< HEAD
=======
#[cfg_attr(
    feature = "parity-scale-codec",
    derive(
        parity_scale_codec::Encode,
        parity_scale_codec::Decode,
        scale_info::TypeInfo
    )
)]
#[cfg_attr(
    feature = "borsh",
    derive(borsh::BorshSerialize, borsh::BorshDeserialize)
)]
>>>>>>> 4b293327
#[cfg_attr(feature = "serde", derive(serde::Serialize, serde::Deserialize))]
#[derive(Clone, Debug, PartialEq, Eq)]
pub struct OpenConfirm(Attributes);

impl OpenConfirm {
    /// Per our convention, this event is generated on chain B.
    pub fn new(
        conn_id_on_b: ConnectionId,
        client_id_on_b: ClientId,
        conn_id_on_a: ConnectionId,
        client_id_on_a: ClientId,
    ) -> Self {
        Self(Attributes {
            connection_id: conn_id_on_b,
            client_id: client_id_on_b,
            counterparty_connection_id: Some(conn_id_on_a),
            counterparty_client_id: client_id_on_a,
        })
    }

    pub fn connection_id(&self) -> &ConnectionId {
        &self.0.connection_id
    }
    pub fn client_id(&self) -> &ClientId {
        &self.0.client_id
    }
    pub fn counterparty_connection_id(&self) -> Option<&ConnectionId> {
        self.0.counterparty_connection_id.as_ref()
    }
    pub fn counterparty_client_id(&self) -> &ClientId {
        &self.0.counterparty_client_id
    }
}

impl From<OpenConfirm> for abci::Event {
    fn from(v: OpenConfirm) -> Self {
        abci::Event {
            kind: IbcEventType::OpenConfirmConnection.as_str().to_owned(),
            attributes: v.0.into(),
        }
    }
}<|MERGE_RESOLUTION|>--- conflicted
+++ resolved
@@ -1,8 +1,5 @@
 //! Types for the IBC events emitted from Tendermint Websocket by the connection module.
-<<<<<<< HEAD
-=======
-
->>>>>>> 4b293327
+
 use tendermint::abci;
 
 use crate::core::ics24_host::identifier::{ClientId, ConnectionId};
@@ -15,21 +12,18 @@
 pub const COUNTERPARTY_CONN_ID_ATTRIBUTE_KEY: &str = "counterparty_connection_id";
 pub const COUNTERPARTY_CLIENT_ID_ATTRIBUTE_KEY: &str = "counterparty_client_id";
 
-<<<<<<< HEAD
-=======
-#[cfg_attr(
-    feature = "parity-scale-codec",
-    derive(
-        parity_scale_codec::Encode,
-        parity_scale_codec::Decode,
-        scale_info::TypeInfo
-    )
-)]
-#[cfg_attr(
-    feature = "borsh",
-    derive(borsh::BorshSerialize, borsh::BorshDeserialize)
-)]
->>>>>>> 4b293327
+#[cfg_attr(
+    feature = "parity-scale-codec",
+    derive(
+        parity_scale_codec::Encode,
+        parity_scale_codec::Decode,
+        scale_info::TypeInfo
+    )
+)]
+#[cfg_attr(
+    feature = "borsh",
+    derive(borsh::BorshSerialize, borsh::BorshDeserialize)
+)]
 #[cfg_attr(feature = "serde", derive(serde::Serialize, serde::Deserialize))]
 #[derive(Clone, Debug, Default, PartialEq, Eq, PartialOrd, Ord, Hash)]
 struct Attributes {
@@ -69,21 +63,18 @@
     }
 }
 
-<<<<<<< HEAD
-=======
-#[cfg_attr(
-    feature = "parity-scale-codec",
-    derive(
-        parity_scale_codec::Encode,
-        parity_scale_codec::Decode,
-        scale_info::TypeInfo
-    )
-)]
-#[cfg_attr(
-    feature = "borsh",
-    derive(borsh::BorshSerialize, borsh::BorshDeserialize)
-)]
->>>>>>> 4b293327
+#[cfg_attr(
+    feature = "parity-scale-codec",
+    derive(
+        parity_scale_codec::Encode,
+        parity_scale_codec::Decode,
+        scale_info::TypeInfo
+    )
+)]
+#[cfg_attr(
+    feature = "borsh",
+    derive(borsh::BorshSerialize, borsh::BorshDeserialize)
+)]
 #[cfg_attr(feature = "serde", derive(serde::Serialize, serde::Deserialize))]
 #[derive(Clone, Debug, PartialEq, Eq)]
 pub struct OpenInit(Attributes);
@@ -126,21 +117,18 @@
     }
 }
 
-<<<<<<< HEAD
-=======
-#[cfg_attr(
-    feature = "parity-scale-codec",
-    derive(
-        parity_scale_codec::Encode,
-        parity_scale_codec::Decode,
-        scale_info::TypeInfo
-    )
-)]
-#[cfg_attr(
-    feature = "borsh",
-    derive(borsh::BorshSerialize, borsh::BorshDeserialize)
-)]
->>>>>>> 4b293327
+#[cfg_attr(
+    feature = "parity-scale-codec",
+    derive(
+        parity_scale_codec::Encode,
+        parity_scale_codec::Decode,
+        scale_info::TypeInfo
+    )
+)]
+#[cfg_attr(
+    feature = "borsh",
+    derive(borsh::BorshSerialize, borsh::BorshDeserialize)
+)]
 #[cfg_attr(feature = "serde", derive(serde::Serialize, serde::Deserialize))]
 #[derive(Clone, Debug, PartialEq, Eq)]
 pub struct OpenTry(Attributes);
@@ -183,22 +171,19 @@
         }
     }
 }
-<<<<<<< HEAD
-
-=======
-#[cfg_attr(
-    feature = "parity-scale-codec",
-    derive(
-        parity_scale_codec::Encode,
-        parity_scale_codec::Decode,
-        scale_info::TypeInfo
-    )
-)]
-#[cfg_attr(
-    feature = "borsh",
-    derive(borsh::BorshSerialize, borsh::BorshDeserialize)
-)]
->>>>>>> 4b293327
+
+#[cfg_attr(
+    feature = "parity-scale-codec",
+    derive(
+        parity_scale_codec::Encode,
+        parity_scale_codec::Decode,
+        scale_info::TypeInfo
+    )
+)]
+#[cfg_attr(
+    feature = "borsh",
+    derive(borsh::BorshSerialize, borsh::BorshDeserialize)
+)]
 #[cfg_attr(feature = "serde", derive(serde::Serialize, serde::Deserialize))]
 #[derive(Clone, Debug, PartialEq, Eq)]
 pub struct OpenAck(Attributes);
@@ -242,21 +227,18 @@
     }
 }
 
-<<<<<<< HEAD
-=======
-#[cfg_attr(
-    feature = "parity-scale-codec",
-    derive(
-        parity_scale_codec::Encode,
-        parity_scale_codec::Decode,
-        scale_info::TypeInfo
-    )
-)]
-#[cfg_attr(
-    feature = "borsh",
-    derive(borsh::BorshSerialize, borsh::BorshDeserialize)
-)]
->>>>>>> 4b293327
+#[cfg_attr(
+    feature = "parity-scale-codec",
+    derive(
+        parity_scale_codec::Encode,
+        parity_scale_codec::Decode,
+        scale_info::TypeInfo
+    )
+)]
+#[cfg_attr(
+    feature = "borsh",
+    derive(borsh::BorshSerialize, borsh::BorshDeserialize)
+)]
 #[cfg_attr(feature = "serde", derive(serde::Serialize, serde::Deserialize))]
 #[derive(Clone, Debug, PartialEq, Eq)]
 pub struct OpenConfirm(Attributes);
