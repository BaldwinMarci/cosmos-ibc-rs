--- conflicted
+++ resolved
@@ -18,13 +18,8 @@
 use crate::core::ics03_connection::error::ConnectionError;
 use crate::core::ics03_connection::version::Version;
 use crate::core::ics23_commitment::commitment::CommitmentPrefix;
-<<<<<<< HEAD
-use crate::core::ics24_host::identifier::{ClientId, ConnectionId, IdentifierError};
+use crate::core::ics24_host::identifier::{ClientId, ConnectionId};
 use crate::core::timestamp::ZERO_DURATION;
-=======
-use crate::core::ics24_host::identifier::{ClientId, ConnectionId};
-use crate::timestamp::ZERO_DURATION;
->>>>>>> aeac915e
 
 #[cfg_attr(
     feature = "parity-scale-codec",
@@ -370,14 +365,6 @@
     pub fn delay_period(&self) -> Duration {
         self.delay_period
     }
-<<<<<<< HEAD
-
-    /// TODO: Clean this up, probably not necessary.
-    pub fn validate_basic(&self) -> Result<(), IdentifierError> {
-        self.counterparty.validate_basic()
-    }
-=======
->>>>>>> aeac915e
 }
 
 #[cfg_attr(
@@ -475,16 +462,12 @@
         &self.prefix
     }
 
-<<<<<<< HEAD
-    pub fn validate_basic(&self) -> Result<(), IdentifierError> {
-=======
     /// Called upon initiating a connection handshake on the host chain to verify
     /// that the counterparty connection id has not been set.
     pub(crate) fn verify_empty_connection_id(&self) -> Result<(), ConnectionError> {
         if self.connection_id().is_some() {
             return Err(ConnectionError::InvalidCounterparty);
         }
->>>>>>> aeac915e
         Ok(())
     }
 }
