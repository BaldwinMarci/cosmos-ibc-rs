use crate::prelude::*;
use ibc_proto::protobuf::Protobuf;

use core::time::Duration;
use core::{
    fmt::{Display, Error as FmtError, Formatter},
    u64,
};

use ibc_proto::ibc::core::connection::v1::{
    ConnectionEnd as RawConnectionEnd, Counterparty as RawCounterparty,
    IdentifiedConnection as RawIdentifiedConnection,
};

use crate::core::ics02_client::error::ClientError;
use crate::core::ics03_connection::error::ConnectionError;
use crate::core::ics03_connection::version::Version;
use crate::core::ics23_commitment::commitment::CommitmentPrefix;
use crate::core::ics24_host::identifier::{ClientId, ConnectionId};
use crate::timestamp::ZERO_DURATION;

#[cfg_attr(
    feature = "parity-scale-codec",
    derive(
        parity_scale_codec::Encode,
        parity_scale_codec::Decode,
        scale_info::TypeInfo
    )
)]
#[cfg_attr(
    feature = "borsh",
    derive(borsh::BorshSerialize, borsh::BorshDeserialize)
)]
#[cfg_attr(feature = "serde", derive(serde::Serialize, serde::Deserialize))]
#[derive(Clone, Debug, PartialEq, Eq, Hash)]
pub struct IdentifiedConnectionEnd {
    pub connection_id: ConnectionId,
    pub connection_end: ConnectionEnd,
}

impl IdentifiedConnectionEnd {
    pub fn new(connection_id: ConnectionId, connection_end: ConnectionEnd) -> Self {
        IdentifiedConnectionEnd {
            connection_id,
            connection_end,
        }
    }

    pub fn id(&self) -> &ConnectionId {
        &self.connection_id
    }

    pub fn end(&self) -> &ConnectionEnd {
        &self.connection_end
    }
}

impl Protobuf<RawIdentifiedConnection> for IdentifiedConnectionEnd {}

impl TryFrom<RawIdentifiedConnection> for IdentifiedConnectionEnd {
    type Error = ConnectionError;

    fn try_from(value: RawIdentifiedConnection) -> Result<Self, Self::Error> {
        let raw_connection_end = RawConnectionEnd {
            client_id: value.client_id.to_string(),
            versions: value.versions,
            state: value.state,
            counterparty: value.counterparty,
            delay_period: value.delay_period,
        };

        Ok(IdentifiedConnectionEnd {
            connection_id: value
                .id
                .parse()
                .map_err(ConnectionError::InvalidIdentifier)?,
            connection_end: raw_connection_end.try_into()?,
        })
    }
}

impl From<IdentifiedConnectionEnd> for RawIdentifiedConnection {
    fn from(value: IdentifiedConnectionEnd) -> Self {
        RawIdentifiedConnection {
            id: value.connection_id.to_string(),
            client_id: value.connection_end.client_id.to_string(),
            versions: value
                .connection_end
                .versions
                .iter()
                .map(|v| From::from(v.clone()))
                .collect(),
            state: value.connection_end.state as i32,
            delay_period: value.connection_end.delay_period.as_nanos() as u64,
            counterparty: Some(value.connection_end.counterparty().clone().into()),
        }
    }
}

#[cfg_attr(
    feature = "parity-scale-codec",
    derive(parity_scale_codec::Encode, parity_scale_codec::Decode,)
)]
#[cfg_attr(feature = "serde", derive(serde::Serialize, serde::Deserialize))]
#[derive(Clone, Debug, PartialEq, Eq, Hash)]
pub struct ConnectionEnd {
    pub state: State,
    client_id: ClientId,
    counterparty: Counterparty,
    versions: Vec<Version>,
    delay_period: Duration,
}

mod sealed {
    use super::*;

    #[cfg_attr(
        feature = "borsh",
        derive(borsh::BorshSerialize, borsh::BorshDeserialize)
    )]
    struct InnerConnectionEnd {
        pub state: State,
        client_id: ClientId,
        counterparty: Counterparty,
        versions: Vec<Version>,
        delay_period_secs: u64,
        delay_period_nanos: u32,
    }

    impl From<InnerConnectionEnd> for ConnectionEnd {
        fn from(value: InnerConnectionEnd) -> Self {
            Self {
                state: value.state,
                client_id: value.client_id,
                counterparty: value.counterparty,
                versions: value.versions,
                delay_period: Duration::new(value.delay_period_secs, value.delay_period_nanos),
            }
        }
    }

    impl From<ConnectionEnd> for InnerConnectionEnd {
        fn from(value: ConnectionEnd) -> Self {
            Self {
                state: value.state,
                client_id: value.client_id,
                counterparty: value.counterparty,
                versions: value.versions,
                delay_period_secs: value.delay_period.as_secs(),
                delay_period_nanos: value.delay_period.subsec_nanos(),
            }
        }
    }

    #[cfg(feature = "borsh")]
    impl borsh::BorshSerialize for ConnectionEnd {
        fn serialize<W: borsh::maybestd::io::Write>(
            &self,
            writer: &mut W,
        ) -> borsh::maybestd::io::Result<()> {
            let value = InnerConnectionEnd::from(self.clone());
            borsh::BorshSerialize::serialize(&value, writer)
        }
    }

    #[cfg(feature = "borsh")]
    impl borsh::BorshDeserialize for ConnectionEnd {
        fn deserialize_reader<R: borsh::maybestd::io::Read>(
            reader: &mut R,
        ) -> borsh::maybestd::io::Result<Self> {
            let inner_conn_end = InnerConnectionEnd::deserialize_reader(reader)?;
            Ok(ConnectionEnd::from(inner_conn_end))
        }
    }

    #[cfg(feature = "parity-scale-codec")]
    impl scale_info::TypeInfo for ConnectionEnd {
        type Identity = Self;

        fn type_info() -> scale_info::Type {
            scale_info::Type::builder()
                .path(scale_info::Path::new("ConnectionEnd", module_path!()))
                .composite(
                    scale_info::build::Fields::named()
                        .field(|f| f.ty::<State>().name("state").type_name("State"))
                        .field(|f| f.ty::<ClientId>().name("client_id").type_name("ClientId"))
                        .field(|f| {
                            f.ty::<Counterparty>()
                                .name("counterparty")
                                .type_name("Counterparty")
                        })
                        .field(|f| {
                            f.ty::<Vec<Version>>()
                                .name("versions")
                                .type_name("Vec<Version>")
                        })
                        .field(|f| f.ty::<u64>().name("delay_period_secs").type_name("u64"))
                        .field(|f| f.ty::<u32>().name("delay_period_nanos").type_name("u32")),
                )
        }
    }
}

impl Default for ConnectionEnd {
    fn default() -> Self {
        Self {
            state: State::Uninitialized,
            client_id: Default::default(),
            counterparty: Default::default(),
            versions: Vec::new(),
            delay_period: ZERO_DURATION,
        }
    }
}

impl Protobuf<RawConnectionEnd> for ConnectionEnd {}

impl TryFrom<RawConnectionEnd> for ConnectionEnd {
    type Error = ConnectionError;
    fn try_from(value: RawConnectionEnd) -> Result<Self, Self::Error> {
        let state = value.state.try_into()?;

        if state == State::Uninitialized {
            return Ok(ConnectionEnd::default());
        }

        if value.client_id.is_empty() {
            return Err(ConnectionError::EmptyProtoConnectionEnd);
        }

        if value.versions.is_empty() {
            return Err(ConnectionError::EmptyVersions);
        }

        Self::new(
            state,
            value
                .client_id
                .parse()
                .map_err(ConnectionError::InvalidIdentifier)?,
            value
                .counterparty
                .ok_or(ConnectionError::MissingCounterparty)?
                .try_into()?,
            value
                .versions
                .into_iter()
                .map(Version::try_from)
                .collect::<Result<Vec<_>, _>>()?,
            Duration::from_nanos(value.delay_period),
        )
    }
}

impl From<ConnectionEnd> for RawConnectionEnd {
    fn from(value: ConnectionEnd) -> Self {
        RawConnectionEnd {
            client_id: value.client_id.to_string(),
            versions: value
                .versions
                .iter()
                .map(|v| From::from(v.clone()))
                .collect(),
            state: value.state as i32,
            counterparty: Some(value.counterparty.into()),
            delay_period: value.delay_period.as_nanos() as u64,
        }
    }
}

impl ConnectionEnd {
    pub fn new(
        state: State,
        client_id: ClientId,
        counterparty: Counterparty,
        versions: Vec<Version>,
        delay_period: Duration,
    ) -> Result<Self, ConnectionError> {
        // Note: `versions`'s semantics vary based on the `State` of the connection:
        // + Init: contains the set of compatible versions,
        // + TryOpen/Open: contains the single version chosen by the handshake protocol.
        if state != State::Init && versions.len() != 1 {
            return Err(ConnectionError::InvalidVersionLength);
        }

        Ok(Self {
            state,
            client_id,
            counterparty,
            versions,
            delay_period,
        })
    }

    /// Getter for the state of this connection end.
    pub fn state(&self) -> &State {
        &self.state
    }

    /// Setter for the `state` field.
    pub fn set_state(&mut self, new_state: State) {
        self.state = new_state;
    }

    /// Setter for the `counterparty` field.
    pub fn set_counterparty(&mut self, new_cparty: Counterparty) {
        self.counterparty = new_cparty;
    }

    /// Setter for the `version` field.
    pub fn set_version(&mut self, new_version: Version) {
        self.versions = vec![new_version];
    }

    /// Helper function to compare the counterparty of this end with another counterparty.
    pub fn counterparty_matches(&self, other: &Counterparty) -> bool {
        self.counterparty.eq(other)
    }

    /// Helper function to compare the client id of this end with another client identifier.
    pub fn client_id_matches(&self, other: &ClientId) -> bool {
        self.client_id.eq(other)
    }

    /// Helper function to determine whether the connection is open.
    pub fn is_open(&self) -> bool {
        self.state == State::Open
    }

    /// Helper function to determine whether the connection is uninitialized.
    pub fn is_uninitialized(&self) -> bool {
        self.state == State::Uninitialized
    }

    /// Checks if the state of this connection end matches with an expected state.
    pub fn verify_state_matches(&self, expected: &State) -> Result<(), ConnectionError> {
        if !self.state.eq(expected) {
            return Err(ConnectionError::InvalidState {
                expected: expected.to_string(),
                actual: self.state.to_string(),
            });
        }
        Ok(())
    }

    /// Getter for the client id on the local party of this connection end.
    pub fn client_id(&self) -> &ClientId {
        &self.client_id
    }

    /// Getter for the list of versions in this connection end.
    pub fn versions(&self) -> &[Version] {
        &self.versions
    }

    /// Getter for the counterparty.
    pub fn counterparty(&self) -> &Counterparty {
        &self.counterparty
    }

    /// Getter for the delay_period field. This represents the duration, at minimum,
    /// to delay the sending of a packet after the client update for that packet has been submitted.
    pub fn delay_period(&self) -> Duration {
        self.delay_period
    }

<<<<<<< HEAD
    pub(crate) fn proto_encode_vec(&self) -> Result<Vec<u8>, ConnectionError> {
        let value = self
            .encode_vec()
            .map_err(ConnectionError::InvalidConnectionEnd)?;
        Ok(value)
=======
    /// TODO: Clean this up, probably not necessary.
    pub fn validate_basic(&self) -> Result<(), ValidationError> {
        self.counterparty.validate_basic()
>>>>>>> dc546401
    }
}

#[cfg_attr(
    feature = "parity-scale-codec",
    derive(
        parity_scale_codec::Encode,
        parity_scale_codec::Decode,
        scale_info::TypeInfo
    )
)]
#[cfg_attr(
    feature = "borsh",
    derive(borsh::BorshSerialize, borsh::BorshDeserialize)
)]
#[cfg_attr(feature = "serde", derive(serde::Serialize, serde::Deserialize))]
#[derive(Clone, Debug, Default, PartialEq, Eq, Hash)]
pub struct Counterparty {
    client_id: ClientId,
    pub connection_id: Option<ConnectionId>,
    prefix: CommitmentPrefix,
}

impl Protobuf<RawCounterparty> for Counterparty {}

// Converts from the wire format RawCounterparty. Typically used from the relayer side
// during queries for response validation and to extract the Counterparty structure.
impl TryFrom<RawCounterparty> for Counterparty {
    type Error = ConnectionError;

    fn try_from(raw_counterparty: RawCounterparty) -> Result<Self, Self::Error> {
        let connection_id: Option<ConnectionId> = if raw_counterparty.connection_id.is_empty() {
            None
        } else {
            Some(
                raw_counterparty
                    .connection_id
                    .parse()
                    .map_err(ConnectionError::InvalidIdentifier)?,
            )
        };
        Ok(Counterparty::new(
            raw_counterparty
                .client_id
                .parse()
                .map_err(ConnectionError::InvalidIdentifier)?,
            connection_id,
            raw_counterparty
                .prefix
                .ok_or(ConnectionError::MissingCounterparty)?
                .key_prefix
                .try_into()
                .map_err(|_| ConnectionError::Client(ClientError::EmptyPrefix))?,
        ))
    }
}

impl From<Counterparty> for RawCounterparty {
    fn from(value: Counterparty) -> Self {
        RawCounterparty {
            client_id: value.client_id.as_str().to_string(),
            connection_id: value
                .connection_id
                .map_or_else(|| "".to_string(), |v| v.as_str().to_string()),
            prefix: Some(ibc_proto::ibc::core::commitment::v1::MerklePrefix {
                key_prefix: value.prefix.into_vec(),
            }),
        }
    }
}

impl Counterparty {
    pub fn new(
        client_id: ClientId,
        connection_id: Option<ConnectionId>,
        prefix: CommitmentPrefix,
    ) -> Self {
        Self {
            client_id,
            connection_id,
            prefix,
        }
    }

    /// Getter for the client id.
    pub fn client_id(&self) -> &ClientId {
        &self.client_id
    }

    /// Getter for connection id.
    pub fn connection_id(&self) -> Option<&ConnectionId> {
        self.connection_id.as_ref()
    }

    pub fn prefix(&self) -> &CommitmentPrefix {
        &self.prefix
    }

    /// Called upon initiating a connection handshake on the host chain to verify
    /// that the counterparty connection id has not been set.
    pub(crate) fn verify_empty_connection_id(&self) -> Result<(), ConnectionError> {
        if self.connection_id().is_some() {
            return Err(ConnectionError::InvalidCounterparty);
        }
        Ok(())
    }
}

#[cfg_attr(
    feature = "parity-scale-codec",
    derive(
        parity_scale_codec::Encode,
        parity_scale_codec::Decode,
        scale_info::TypeInfo
    )
)]
#[cfg_attr(
    feature = "borsh",
    derive(borsh::BorshSerialize, borsh::BorshDeserialize)
)]
#[cfg_attr(feature = "serde", derive(serde::Serialize, serde::Deserialize))]
#[derive(Copy, Clone, Debug, PartialEq, Eq, Hash)]
pub enum State {
    Uninitialized = 0isize,
    Init = 1isize,
    TryOpen = 2isize,
    Open = 3isize,
}

impl State {
    /// Yields the State as a string.
    pub fn as_str(&self) -> &'static str {
        match self {
            Self::Uninitialized => "UNINITIALIZED",
            Self::Init => "INIT",
            Self::TryOpen => "TRYOPEN",
            Self::Open => "OPEN",
        }
    }

    /// Parses the State out from a i32.
    pub fn from_i32(s: i32) -> Result<Self, ConnectionError> {
        match s {
            0 => Ok(Self::Uninitialized),
            1 => Ok(Self::Init),
            2 => Ok(Self::TryOpen),
            3 => Ok(Self::Open),
            _ => Err(ConnectionError::InvalidState {
                expected: "Must be one of: 0, 1, 2, 3".to_string(),
                actual: s.to_string(),
            }),
        }
    }

    /// Returns whether or not this connection state is `Open`.
    pub fn is_open(self) -> bool {
        self == State::Open
    }

    /// Returns whether or not this connection with this state
    /// has progressed less or the same than the argument.
    ///
    /// # Example
    /// ```rust,ignore
    /// assert!(State::Init.less_or_equal_progress(State::Open));
    /// assert!(State::TryOpen.less_or_equal_progress(State::TryOpen));
    /// assert!(!State::Open.less_or_equal_progress(State::Uninitialized));
    /// ```
    pub fn less_or_equal_progress(self, other: Self) -> bool {
        self as u32 <= other as u32
    }
}

impl Display for State {
    fn fmt(&self, f: &mut Formatter<'_>) -> Result<(), FmtError> {
        write!(f, "{}", self.as_str())
    }
}

impl TryFrom<i32> for State {
    type Error = ConnectionError;
    fn try_from(value: i32) -> Result<Self, Self::Error> {
        match value {
            0 => Ok(Self::Uninitialized),
            1 => Ok(Self::Init),
            2 => Ok(Self::TryOpen),
            3 => Ok(Self::Open),
            _ => Err(ConnectionError::InvalidState {
                expected: "Must be one of: 0, 1, 2, 3".to_string(),
                actual: value.to_string(),
            }),
        }
    }
}

impl From<State> for i32 {
    fn from(value: State) -> Self {
        value.into()
    }
}<|MERGE_RESOLUTION|>--- conflicted
+++ resolved
@@ -362,19 +362,6 @@
     /// to delay the sending of a packet after the client update for that packet has been submitted.
     pub fn delay_period(&self) -> Duration {
         self.delay_period
-    }
-
-<<<<<<< HEAD
-    pub(crate) fn proto_encode_vec(&self) -> Result<Vec<u8>, ConnectionError> {
-        let value = self
-            .encode_vec()
-            .map_err(ConnectionError::InvalidConnectionEnd)?;
-        Ok(value)
-=======
-    /// TODO: Clean this up, probably not necessary.
-    pub fn validate_basic(&self) -> Result<(), ValidationError> {
-        self.counterparty.validate_basic()
->>>>>>> dc546401
     }
 }
 
