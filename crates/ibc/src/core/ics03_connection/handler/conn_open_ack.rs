--- conflicted
+++ resolved
@@ -416,13 +416,8 @@
                 ctx: default_context
                     .clone()
                     .with_client(&client_id, proof_height)
-<<<<<<< HEAD
-                    .with_connection(conn_id.clone(), default_conn_end.clone()),
-                msg: ConnectionMsg::ConnectionOpenAck(msg_ack.clone()),
-=======
                     .with_connection(conn_id.clone(), default_conn_end),
                 msg: ConnectionMsg::OpenAck(msg_ack.clone()),
->>>>>>> 78297c39
                 want_pass: true,
                 match_error: Box::new(|_| panic!("should not have error")),
             },
