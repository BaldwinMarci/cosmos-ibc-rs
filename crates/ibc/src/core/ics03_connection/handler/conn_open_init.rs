--- conflicted
+++ resolved
@@ -25,13 +25,7 @@
 
     if let Some(version) = msg.version {
         if !ctx_a.get_compatible_versions().contains(&version) {
-<<<<<<< HEAD
-            return Err(ContextError::ConnectionError(
-                ConnectionError::VersionNotSupported { version },
-            ));
-=======
             return Err(ConnectionError::VersionNotSupported { version }.into());
->>>>>>> 691b27f9
         }
     }
 
