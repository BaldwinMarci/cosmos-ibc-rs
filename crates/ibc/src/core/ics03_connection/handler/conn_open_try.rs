--- conflicted
+++ resolved
@@ -39,20 +39,11 @@
     })?;
     if msg.consensus_height_of_b_on_a > host_height {
         // Fail if the consensus height is too advanced.
-<<<<<<< HEAD
-        return Err(ContextError::ConnectionError(
-            ConnectionError::InvalidConsensusHeight {
-                target_height: msg.consensus_height_of_b_on_a,
-                current_height: host_height,
-            },
-        ));
-=======
         return Err(ConnectionError::InvalidConsensusHeight {
             target_height: msg.consensus_height_of_b_on_a,
             current_height: host_height,
         }
         .into());
->>>>>>> 691b27f9
     }
 
     let client_id_on_a = msg.counterparty.client_id();
