//! Protocol logic specific to processing ICS3 messages of type `MsgConnectionOpenConfirm`.

use crate::core::context::ContextError;
use crate::core::ics03_connection::connection::{ConnectionEnd, Counterparty, State};
use crate::core::ics03_connection::context::ConnectionReader;
use crate::core::ics03_connection::error::ConnectionError;
use crate::core::ics03_connection::events::OpenConfirm;
use crate::core::ics03_connection::handler::{ConnectionIdState, ConnectionResult};
use crate::core::ics03_connection::msgs::conn_open_confirm::MsgConnectionOpenConfirm;
use crate::core::ics24_host::identifier::{ClientId, ConnectionId};
use crate::core::ics24_host::path::ConnectionsPath;
use crate::core::{ExecutionContext, ValidationContext};
use crate::events::IbcEvent;
use crate::handler::{HandlerOutput, HandlerResult};
use crate::prelude::*;

pub(crate) fn validate<Ctx>(ctx_b: &Ctx, msg: &MsgConnectionOpenConfirm) -> Result<(), ContextError>
where
    Ctx: ValidationContext,
{
    let vars = LocalVars::new(ctx_b, msg)?;
    validate_impl(ctx_b, msg, &vars)
}

fn validate_impl<Ctx>(
    ctx_b: &Ctx,
    msg: &MsgConnectionOpenConfirm,
    vars: &LocalVars,
) -> Result<(), ContextError>
where
    Ctx: ValidationContext,
{
    let conn_end_on_b = vars.conn_end_on_b();
    if !conn_end_on_b.state_matches(&State::TryOpen) {
<<<<<<< HEAD
        return Err(ContextError::ConnectionError(
            ConnectionError::ConnectionMismatch {
                connection_id: msg.conn_id_on_b.clone(),
            },
        ));
=======
        return Err(ConnectionError::ConnectionMismatch {
            connection_id: msg.conn_id_on_b.clone(),
        }
        .into());
>>>>>>> 691b27f9
    }

    let client_id_on_a = vars.client_id_on_a();
    let client_id_on_b = vars.client_id_on_b();
    let conn_id_on_a = vars.conn_id_on_a()?;

    // Verify proofs
    {
        let client_state_of_a_on_b =
            ctx_b
                .client_state(client_id_on_b)
                .map_err(|_| ConnectionError::Other {
                    description: "failed to fetch client state".to_string(),
                })?;
        let consensus_state_of_a_on_b = ctx_b
            .consensus_state(client_id_on_b, msg.proof_height_on_a)
            .map_err(|_| ConnectionError::Other {
                description: "failed to fetch client consensus state".to_string(),
            })?;

        let prefix_on_a = conn_end_on_b.counterparty().prefix();
        let prefix_on_b = ctx_b.commitment_prefix();

        let expected_conn_end_on_a = ConnectionEnd::new(
            State::Open,
            client_id_on_a.clone(),
            Counterparty::new(
                client_id_on_b.clone(),
                Some(msg.conn_id_on_b.clone()),
                prefix_on_b,
            ),
            conn_end_on_b.versions().to_vec(),
            conn_end_on_b.delay_period(),
        );

        client_state_of_a_on_b
            .verify_connection_state(
                msg.proof_height_on_a,
                prefix_on_a,
                &msg.proof_conn_end_on_a,
                consensus_state_of_a_on_b.root(),
                conn_id_on_a,
                &expected_conn_end_on_a,
            )
            .map_err(ConnectionError::VerifyConnectionState)?;
    }

    Ok(())
}

pub(crate) fn execute<Ctx>(
    ctx_b: &mut Ctx,
    msg: &MsgConnectionOpenConfirm,
) -> Result<(), ContextError>
where
    Ctx: ExecutionContext,
{
    let vars = LocalVars::new(ctx_b, msg)?;
    execute_impl(ctx_b, msg, vars)
}

fn execute_impl<Ctx>(
    ctx_b: &mut Ctx,
    msg: &MsgConnectionOpenConfirm,
    vars: LocalVars,
) -> Result<(), ContextError>
where
    Ctx: ExecutionContext,
{
    let client_id_on_a = vars.client_id_on_a();
    let client_id_on_b = vars.client_id_on_b();
    let conn_id_on_a = vars.conn_id_on_a()?;

    ctx_b.emit_ibc_event(IbcEvent::OpenConfirmConnection(OpenConfirm::new(
        msg.conn_id_on_b.clone(),
        client_id_on_b.clone(),
        conn_id_on_a.clone(),
        client_id_on_a.clone(),
    )));
    ctx_b.log_message("success: conn_open_confirm verification passed".to_string());

    {
        let new_conn_end_on_b = {
            let mut new_conn_end_on_b = vars.conn_end_on_b;

            new_conn_end_on_b.set_state(State::Open);
            new_conn_end_on_b
        };

        ctx_b.store_connection(
            ConnectionsPath(msg.conn_id_on_b.clone()),
            &new_conn_end_on_b,
        )?;
    }

    Ok(())
}

struct LocalVars {
    conn_end_on_b: ConnectionEnd,
}

impl LocalVars {
    fn new<Ctx>(ctx_b: &Ctx, msg: &MsgConnectionOpenConfirm) -> Result<Self, ContextError>
    where
        Ctx: ValidationContext,
    {
        Ok(Self {
            conn_end_on_b: ctx_b.connection_end(&msg.conn_id_on_b)?,
        })
    }

    fn conn_end_on_b(&self) -> &ConnectionEnd {
        &self.conn_end_on_b
    }

    fn client_id_on_a(&self) -> &ClientId {
        self.conn_end_on_b.counterparty().client_id()
    }

    fn client_id_on_b(&self) -> &ClientId {
        self.conn_end_on_b.client_id()
    }

    fn conn_id_on_a(&self) -> Result<&ConnectionId, ConnectionError> {
        self.conn_end_on_b
            .counterparty()
            .connection_id()
            .ok_or(ConnectionError::InvalidCounterparty)
    }
}

/// Per our convention, this message is processed on chain B.
pub(crate) fn process(
    ctx_b: &dyn ConnectionReader,
    msg: MsgConnectionOpenConfirm,
) -> HandlerResult<ConnectionResult, ConnectionError> {
    let mut output = HandlerOutput::builder();

    let conn_end_on_b = ctx_b.connection_end(&msg.conn_id_on_b)?;
    if !conn_end_on_b.state_matches(&State::TryOpen) {
        return Err(ConnectionError::ConnectionMismatch {
            connection_id: msg.conn_id_on_b,
        });
    }
    let client_id_on_a = conn_end_on_b.counterparty().client_id();
    let client_id_on_b = conn_end_on_b.client_id();
    let conn_id_on_a = conn_end_on_b
        .counterparty()
        .connection_id()
        .ok_or(ConnectionError::InvalidCounterparty)?;

    // Verify proofs
    {
        let client_state_of_a_on_b = ctx_b.client_state(client_id_on_b)?;
        let consensus_state_of_a_on_b =
            ctx_b.client_consensus_state(client_id_on_b, msg.proof_height_on_a)?;

        let prefix_on_a = conn_end_on_b.counterparty().prefix();
        let prefix_on_b = ctx_b.commitment_prefix();

        let expected_conn_end_on_a = ConnectionEnd::new(
            State::Open,
            client_id_on_a.clone(),
            Counterparty::new(
                client_id_on_b.clone(),
                Some(msg.conn_id_on_b.clone()),
                prefix_on_b,
            ),
            conn_end_on_b.versions().to_vec(),
            conn_end_on_b.delay_period(),
        );

        client_state_of_a_on_b
            .verify_connection_state(
                msg.proof_height_on_a,
                prefix_on_a,
                &msg.proof_conn_end_on_a,
                consensus_state_of_a_on_b.root(),
                conn_id_on_a,
                &expected_conn_end_on_a,
            )
            .map_err(ConnectionError::VerifyConnectionState)?;
    }

    // Success
    output.emit(IbcEvent::OpenConfirmConnection(OpenConfirm::new(
        msg.conn_id_on_b.clone(),
        client_id_on_b.clone(),
        conn_id_on_a.clone(),
        client_id_on_a.clone(),
    )));
    output.log("success: conn_open_confirm verification passed");

    let result = {
        let new_conn_end_on_b = {
            let mut new_conn_end_on_b = conn_end_on_b;

            new_conn_end_on_b.set_state(State::Open);
            new_conn_end_on_b
        };

        ConnectionResult {
            connection_id: msg.conn_id_on_b,
            connection_id_state: ConnectionIdState::Reused,
            connection_end: new_conn_end_on_b,
        }
    };

    Ok(output.with_result(result))
}

#[cfg(test)]
mod tests {
    use crate::core::ics26_routing::msgs::MsgEnvelope;
    use crate::core::ValidationContext;
    use crate::prelude::*;

    use core::str::FromStr;
    use test_log::test;

    use crate::core::ics03_connection::connection::{ConnectionEnd, Counterparty, State};
    use crate::core::ics03_connection::context::ConnectionReader;
    use crate::core::ics03_connection::handler::{dispatch, ConnectionResult};
    use crate::core::ics03_connection::msgs::conn_open_confirm::test_util::get_dummy_raw_msg_conn_open_confirm;
    use crate::core::ics03_connection::msgs::conn_open_confirm::MsgConnectionOpenConfirm;
    use crate::core::ics03_connection::msgs::ConnectionMsg;
    use crate::core::ics23_commitment::commitment::CommitmentPrefix;
    use crate::core::ics24_host::identifier::ClientId;
    use crate::events::IbcEvent;
    use crate::mock::context::MockContext;
    use crate::timestamp::ZERO_DURATION;
    use crate::Height;

    #[test]
    fn conn_open_confirm_msg_processing() {
        struct Test {
            name: String,
            ctx: MockContext,
            msg: ConnectionMsg,
            want_pass: bool,
        }

        let client_id = ClientId::from_str("mock_clientid").unwrap();
        let msg_confirm =
            MsgConnectionOpenConfirm::try_from(get_dummy_raw_msg_conn_open_confirm()).unwrap();
        let counterparty = Counterparty::new(
            client_id.clone(),
            Some(msg_confirm.conn_id_on_b.clone()),
            CommitmentPrefix::try_from(b"ibc".to_vec()).unwrap(),
        );

        let context = MockContext::default();

        let incorrect_conn_end_state = ConnectionEnd::new(
            State::Init,
            client_id.clone(),
            counterparty,
            ConnectionReader::get_compatible_versions(&context),
            ZERO_DURATION,
        );

        let mut correct_conn_end = incorrect_conn_end_state.clone();
        correct_conn_end.set_state(State::TryOpen);

        let tests: Vec<Test> = vec![
            Test {
                name: "Processing fails due to missing connection in context".to_string(),
                ctx: context.clone(),
                msg: ConnectionMsg::ConnectionOpenConfirm(msg_confirm.clone()),
                want_pass: false,
            },
            Test {
                name: "Processing fails due to connections mismatch (incorrect state)".to_string(),
                ctx: context
                    .clone()
                    .with_client(&client_id, Height::new(0, 10).unwrap())
                    .with_connection(msg_confirm.conn_id_on_b.clone(), incorrect_conn_end_state),
                msg: ConnectionMsg::ConnectionOpenConfirm(msg_confirm.clone()),
                want_pass: false,
            },
            Test {
                name: "Processing successful".to_string(),
                ctx: context
                    .with_client(&client_id, Height::new(0, 10).unwrap())
                    .with_connection(msg_confirm.conn_id_on_b.clone(), correct_conn_end),
                msg: ConnectionMsg::ConnectionOpenConfirm(msg_confirm),
                want_pass: true,
            },
        ]
        .into_iter()
        .collect();

        for test in tests {
            let res = ValidationContext::validate(
                &test.ctx,
                MsgEnvelope::ConnectionMsg(test.msg.clone()),
            );

            match res {
                Ok(_) => {
                    assert!(
                        test.want_pass,
                        "conn_open_confirm: test passed but was supposed to fail for test: {}, \nparams {:?} {:?}",
                        test.name,
                        test.msg.clone(),
                        test.ctx.clone()
                    )
                }
                Err(e) => {
                    assert!(
                        !test.want_pass,
                        "conn_open_confirm: did not pass test: {}, \nparams {:?} {:?} error: {:?}",
                        test.name,
                        test.msg,
                        test.ctx.clone(),
                        e,
                    );
                }
            }

            let res = dispatch(&test.ctx, test.msg.clone());
            // Additionally check the events and the output objects in the result.
            match res {
                Ok(proto_output) => {
                    assert!(
                        test.want_pass,
                        "conn_open_confirm: test passed but was supposed to fail for: {}, \nparams {:?} {:?}",
                        test.name,
                        test.msg.clone(),
                        test.ctx.clone()
                    );

                    assert!(!proto_output.events.is_empty()); // Some events must exist.

                    // The object in the output is a ConnectionEnd, should have OPEN state.
                    let res: ConnectionResult = proto_output.result;
                    assert_eq!(res.connection_end.state().clone(), State::Open);

                    for e in proto_output.events.iter() {
                        assert!(matches!(e, &IbcEvent::OpenConfirmConnection(_)));
                    }
                }
                Err(e) => {
                    assert!(
                        !test.want_pass,
                        "conn_open_confirm: failed for test: {}, \nparams {:?} {:?} error: {:?}",
                        test.name,
                        test.msg,
                        test.ctx.clone(),
                        e,
                    );
                }
            }
        }
    }
}<|MERGE_RESOLUTION|>--- conflicted
+++ resolved
@@ -32,18 +32,10 @@
 {
     let conn_end_on_b = vars.conn_end_on_b();
     if !conn_end_on_b.state_matches(&State::TryOpen) {
-<<<<<<< HEAD
-        return Err(ContextError::ConnectionError(
-            ConnectionError::ConnectionMismatch {
-                connection_id: msg.conn_id_on_b.clone(),
-            },
-        ));
-=======
         return Err(ConnectionError::ConnectionMismatch {
             connection_id: msg.conn_id_on_b.clone(),
         }
         .into());
->>>>>>> 691b27f9
     }
 
     let client_id_on_a = vars.client_id_on_a();
