--- conflicted
+++ resolved
@@ -66,10 +66,6 @@
 derive_more = { version = "0.99.17", default-features = false, features = ["from", "into", "display", "try_into"] }
 uint = { version = "0.9", default-features = false }
 primitive-types = { version = "0.12.0", default-features = false, features = ["serde_no_std"] }
-<<<<<<< HEAD
-tonic = { version = "0.10", optional = true }
-=======
->>>>>>> a2d10f1d
 
 ## for codec encode or decode
 parity-scale-codec = { version = "3.0.0", default-features = false, features = ["full"], optional = true }
