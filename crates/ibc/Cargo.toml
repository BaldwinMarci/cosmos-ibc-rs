[package]
name         = "ibc"
version      = "0.23.0"
edition      = "2021"
license      = "Apache-2.0"
readme       = "README.md"
keywords     = ["blockchain", "consensus", "cosmos", "ibc", "tendermint"]
repository   = "https://github.com/cosmos/ibc-rs"
authors      = ["Informal Systems <hello@informal.systems>"]
rust-version = "1.60"
description  = """
    Implementation of the Inter-Blockchain Communication Protocol (IBC).
    This crate comprises the main data structures and on-chain logic.
"""

[package.metadata.docs.rs]
all-features = true

[features]
default = ["std"]
<<<<<<< HEAD
std = ["flex-error/std", "flex-error/eyre_tracer", "ibc-proto/std", "clock", "codec/std", "scale-info/std", "sp-runtime/std"]
=======
std = [ 
    "ibc-proto/std",
    "ics23/std",
    "serde/std",
    "serde_json/std",
    "erased-serde/std",
    "tracing/std",
    "prost/std",
    "bytes/std",
    "subtle-encoding/std",
    "sha2/std",
    "displaydoc/std",
    "num-traits/std",
    "uint/std",
    "primitive-types/std",
    "clock",
    "tendermint/std",
]
>>>>>>> 1cbd1d93
clock = ["tendermint/clock", "time/std"]
scale-info = []
sp-runtime = []
codec = []
scale-codec = ["dep:codec", "dep:scale-info", "dep:sp-runtime"]
borsh = ["dep:borsh"]

# This feature grants access to development-time mocking libraries, such as `MockContext` or `MockHeader`.
# Depends on the `testgen` suite for generating Tendermint light blocks.
mocks = ["tendermint-testgen", "clock", "std"]

[dependencies]
# Proto definitions for all IBC-related interfaces, e.g., connections or channels.
ibc-proto = { version = "0.23.0", default-features = false }
ics23 = { version = "0.9.0", default-features = false, features = ["host-functions"] }
time = { version = ">=0.3.0, <0.3.18", default-features = false }
serde_derive = { version = "1.0.104", default-features = false }
serde = { version = "1.0", default-features = false }
serde_json = { version = "1", default-features = false }
erased-serde = { version = "0.3", default-features = false, features = ["alloc"] }
tracing = { version = "0.1.36", default-features = false }
prost = { version = "0.11", default-features = false }
bytes = { version = "1.2.1", default-features = false }
safe-regex = { version = "0.2.5", default-features = false }
subtle-encoding = { version = "0.5", default-features = false }
sha2 = { version = "0.10.6", default-features = false }
displaydoc = { version = "0.2", default-features = false }
num-traits = { version = "0.2.15", default-features = false }
derive_more = { version = "0.99.17", default-features = false, features = ["from", "into", "display"] }
uint = { version = "0.9", default-features = false }
primitive-types = { version = "0.12.0", default-features = false, features = ["serde_no_std"] }
dyn-clone = "1.0.8"
displaydoc = {version = "0.2.3", default-features = false }
## for codec encode or decode
codec = { package = "parity-scale-codec", version = "3.0.0", default-features = false, features = ["derive"], optional = true }
scale-info = { version = "2.1.2", default-features = false, features = ["derive"], optional = true }
sp-runtime = {  version = "7.0.0", default-features = false, optional = true }
## for borsh encode or decode
borsh = {version = "0.9.3", default-features = false, optional = true }

[dependencies.tendermint]
version = "0.27"
default-features = false

[dependencies.tendermint-proto]
version = "0.27"
default-features = false

[dependencies.tendermint-light-client-verifier]
version = "0.27"
default-features = false

[dependencies.tendermint-testgen]
version = "0.27"
optional = true
default-features = false

[dev-dependencies]
env_logger = "0.10.0"
tracing-subscriber = { version = "0.3.14", features = ["fmt", "env-filter", "json"]}
test-log = { version = "0.2.10", features = ["trace"] }
modelator = "0.4.2"
sha2 = { version = "0.10.6" }
tendermint-rpc = { version = "0.27", features = ["http-client", "websocket-client"] }
tendermint-testgen = { version = "0.27" } # Needed for generating (synthetic) light blocks.<|MERGE_RESOLUTION|>--- conflicted
+++ resolved
@@ -18,9 +18,6 @@
 
 [features]
 default = ["std"]
-<<<<<<< HEAD
-std = ["flex-error/std", "flex-error/eyre_tracer", "ibc-proto/std", "clock", "codec/std", "scale-info/std", "sp-runtime/std"]
-=======
 std = [ 
     "ibc-proto/std",
     "ics23/std",
@@ -38,8 +35,11 @@
     "primitive-types/std",
     "clock",
     "tendermint/std",
+    "codec/std",
+    "scale-info/std",
+    "sp-runtime/std",
+    "borsh/std"
 ]
->>>>>>> 1cbd1d93
 clock = ["tendermint/clock", "time/std"]
 scale-info = []
 sp-runtime = []
@@ -72,7 +72,6 @@
 uint = { version = "0.9", default-features = false }
 primitive-types = { version = "0.12.0", default-features = false, features = ["serde_no_std"] }
 dyn-clone = "1.0.8"
-displaydoc = {version = "0.2.3", default-features = false }
 ## for codec encode or decode
 codec = { package = "parity-scale-codec", version = "3.0.0", default-features = false, features = ["derive"], optional = true }
 scale-info = { version = "2.1.2", default-features = false, features = ["derive"], optional = true }
