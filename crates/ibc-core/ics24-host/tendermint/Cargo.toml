[package]
name         = "ibc-core-host-tendermint"
version      = { workspace = true }
authors      = { workspace = true }
edition      = { workspace = true }
rust-version = { workspace = true }
license      = { workspace = true }
repository   = { workspace = true }
keywords     = ["blockchain", "cosmos", "ibc", "tendermint"]
readme       = "./../README.md"
description  = """
    Provides Tendermint-specific helper traits and implementations to facilitate `ibc-rs` integration,
    ensuring proper interaction with modules/components beyond the IBC modules on host chains.
"""

[package.metadata.docs.rs]
all-features = true

[dependencies]
# external dependencies
borsh           = { workspace = true, optional = true}
derive_more     = { workspace = true }
displaydoc      = { workspace = true }
prost           = { workspace = true }
serde           = { workspace = true, optional = true }
subtle-encoding = { workspace = true }

# ibc dependencies
ibc-client-tendermint     = { workspace = true }
ibc-core-client-types     = { workspace = true }
ibc-core-client-context   = { workspace = true }
ibc-core-connection-types = { workspace = true }
ibc-core-commitment-types = { workspace = true }
ibc-core-host-types       = { workspace = true }
ibc-core-handler-types    = { workspace = true }
ibc-primitives            = { workspace = true }
ibc-proto                 = { workspace = true }

# cosmos dependencies
tendermint = { workspace = true }

# parity dependencies
parity-scale-codec = { workspace = true, optional = true }
scale-info         = { workspace = true, optional = true }

[dev-dependencies]
ibc-testkit = { workspace = true }
rstest      = { workspace = true }

[features]
default = ["std"]
std = [
<<<<<<< HEAD
    "ibc-client-tendermint/std",
=======
    "displaydoc/std",
    "prost/std",
    "serde/std",
    "subtle-encoding/std",
    "ibc/std",
>>>>>>> 60fd38d9
    "ibc-core-client-types/std",
    "ibc-core-client-context/std",
    "ibc-core-connection-types/std",
    "ibc-core-commitment-types/std",
    "ibc-core-host-types/std",
    "ibc-core-handler-types/std",
    "ibc-primitives/std",
    "ibc-proto/std",
]
serde = [
    "dep:serde",
    "ibc-client-tendermint/serde",
    "ibc-core-client-types/serde",
    "ibc-core-client-context/serde",
    "ibc-core-connection-types/serde",
    "ibc-core-commitment-types/serde",
    "ibc-core-host-types/serde",
    "ibc-core-handler-types/serde",
    "ibc-primitives/serde",
    "ibc-proto/serde",
]
borsh = [
    "dep:borsh",
    "ibc-client-tendermint/borsh",
    "ibc-core-client-types/borsh",
    "ibc-core-connection-types/borsh",
    "ibc-core-commitment-types/borsh",
    "ibc-core-host-types/borsh",
    "ibc-primitives/borsh",
    "ibc-proto/borsh",
]
parity-scale-codec = [
    "dep:parity-scale-codec",
    "dep:scale-info",
    "ibc-client-tendermint/parity-scale-codec",
    "ibc-core-client-types/parity-scale-codec",
    "ibc-core-connection-types/parity-scale-codec",
    "ibc-core-commitment-types/parity-scale-codec",
    "ibc-core-host-types/parity-scale-codec",
    "ibc-core-handler-types/parity-scale-codec",
    "ibc-primitives/parity-scale-codec",
    "ibc-proto/parity-scale-codec",
]<|MERGE_RESOLUTION|>--- conflicted
+++ resolved
@@ -50,15 +50,10 @@
 [features]
 default = ["std"]
 std = [
-<<<<<<< HEAD
-    "ibc-client-tendermint/std",
-=======
     "displaydoc/std",
     "prost/std",
     "serde/std",
     "subtle-encoding/std",
-    "ibc/std",
->>>>>>> 60fd38d9
     "ibc-core-client-types/std",
     "ibc-core-client-context/std",
     "ibc-core-connection-types/std",
